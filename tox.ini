# For use with pyct (https://github.com/pyviz/pyct), but just standard
# tox config (works with tox alone).

[tox]
#          python version             test group                    extra envs  extra commands
<<<<<<< HEAD
envlist = {py27,py36,py37,py38,py39}-{flakes,unit,examples,examples_extra,all}-{default}-{dev,pkg}
=======
envlist = {py36,py37,py38}-{flakes,unit,examples,examples_extra,all}-{default}-{dev,pkg}
>>>>>>> 422e38fa

[_flakes]
description = Flake check python and notebooks
deps = .[tests]
commands = flake8
           pytest --nbsmoke-lint -k ".ipynb" --ignore-nbsmoke-skip-run

[_unit]
description = Run unit tests with coverage
deps = .[examples, tests]
commands = pytest -v hvplot --cov=./hvplot --cov-append

[_examples]
description = Test that default examples run
deps = .[examples, tests]
commands = pytest --nbsmoke-run -k ".ipynb"

[_examples_extra]
description = Test that default examples run
deps = .[examples_extra, tests]
commands = pytest --nbsmoke-run -k ".ipynb" --ignore-nbsmoke-skip-run

[_all]
description = Run all tests
deps = .[examples, tests]
commands = {[_flakes]commands}
           {[_unit]commands}
           {[_examples]commands}

[_pkg]
commands = bokeh sampledata

[testenv]
# geoviews dependency cartopy and test dependency iris cannot be
# installed by pip alone, so provide access to site-packages and do
# not install deps with pip.
sitepackages = True
install_command = pip install --no-deps {opts} {packages}

changedir = {envtmpdir}

commands = examples-pkg: {[_pkg]commands}
           unit: {[_unit]commands}
           flakes: {[_flakes]commands}
           examples: {[_examples]commands}
           examples_extra: {[_examples_extra]commands}
           all: {[_all]commands}

deps = unit: {[_unit]deps}
       flakes: {[_flakes]deps}
       examples: {[_examples]deps}
       examples_extra: {[_examples_extra]deps}
       all: {[_all]deps}

[pytest]
addopts = -v --pyargs
norecursedirs = doc .git dist build _build .ipynb_checkpoints
nbsmoke_skip_run = ^.*NetworkX\.ipynb$
; The test suite used to be run with nosetests which collected
; by default files like `testgeo.py` while pytest's default is
; to collect files like `test_geo.py`. This setting allows
; to avoid renaming all the test files.
python_files = test*.py


[flake8]
include = *.py
# run_tests.py is generated by conda build, which appears to have a
# bug resulting in code being duplicated a couple of times.
exclude = .git,__pycache__,.tox,.eggs,*.egg,doc,dist,build,_build,.ipynb_checkpoints,run_test.py
ignore = E,
         W<|MERGE_RESOLUTION|>--- conflicted
+++ resolved
@@ -3,11 +3,7 @@
 
 [tox]
 #          python version             test group                    extra envs  extra commands
-<<<<<<< HEAD
-envlist = {py27,py36,py37,py38,py39}-{flakes,unit,examples,examples_extra,all}-{default}-{dev,pkg}
-=======
-envlist = {py36,py37,py38}-{flakes,unit,examples,examples_extra,all}-{default}-{dev,pkg}
->>>>>>> 422e38fa
+envlist = {py36,py37,py38,py39}-{flakes,unit,examples,examples_extra,all}-{default}-{dev,pkg}
 
 [_flakes]
 description = Flake check python and notebooks
