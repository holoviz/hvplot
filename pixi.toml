--- conflicted
+++ resolved
@@ -142,14 +142,8 @@
 xarray = ">=0.18.2"
 xyzservices = ">=2022.9.0"
 geodatasets = ">=2023.12.0"
-<<<<<<< HEAD
-# hvsampledata = ">=0.1.2"
-=======
 hvsampledata = ">=0.1.4a2"
->>>>>>> 8f1ad131
-
-[feature.example.pypi-dependencies]
-hvsampledata = { git = "https://github.com/holoviz/hvsampledata.git", rev = "v0.1.4a3" } # temp until 0.1.4 release
+
 # =================== TESTS ===================
 
 [feature.test-core.dependencies]
