[project]
name = "hvplot"
channels = ["pyviz/label/dev",  "conda-forge"]
platforms = ["linux-64", "osx-arm64", "osx-64", "win-64"]

[environments]
default = [
    "py312",
    "required",
    "test-core",
    "test",
    "example",
    "geo",
    "graphviz",
    "test-example",
    "lint",
    "dev",
]

[environments.test-39]
features = ["py39", "required", "test-core", "test", "example", "geo", "graphviz", "test-example"]
no-default-feature = true

[environments.test-310]
features = ["py310", "required", "test-core", "test", "example", "geo", "graphviz", "test-example"]
no-default-feature = true

[environments.test-311]
features = ["py311", "required", "test-core", "test", "example", "geo", "graphviz", "test-example"]
no-default-feature = true

[environments.test-312]
features = ["py312", "required", "test-core", "test", "example", "geo", "graphviz", "test-example"]
no-default-feature = true

[environments.test-313]
features = ["py313", "required", "test-core", "test", "example", "geo", "graphviz", "test-example"]
no-default-feature = true

[environments.test-core]
features = ["py313", "required", "test-core"]
no-default-feature = true

[environments.docs]
features = ["py311", "required", "doc", "example", "geo", "graphviz"]
no-default-feature = true

[environments.build]
features = ["py311", "required", "build"]
no-default-feature = true

[environments.lint]
features = ["lint"]
no-default-feature = true

[feature.required.dependencies]
nomkl = "*"
pip = "*"
# Required
bokeh = ">=3.1"
colorcet = ">=2"
holoviews = ">=1.19.0"
numpy = ">=1.21"
packaging = "*"
pandas = ">=1.3"
panel = ">=1.0"
param = ">=1.12.0,<3.0"

[feature.required.tasks]
download-data = 'python scripts/download_data.py'
install = 'python -m pip install --no-deps --disable-pip-version-check -e .'
setup-dev = { depends-on = ["install", "download-data", "lint-install"] }
sync-git-tags = 'python scripts/sync_git_tags.py hvplot'

[feature.required.activation.env]
PYTHONIOENCODING = "utf-8"

[feature.py39.dependencies]
python = "3.9.*"

[feature.py310.dependencies]
python = "3.10.*"
bokeh_sampledata = "*"

[feature.py311.dependencies]
python = "3.11.*"
bokeh_sampledata = "*"

[feature.py312.dependencies]
python = "3.12.*"
bokeh_sampledata = "*"

[feature.py312.activation.env]
COVERAGE_CORE = "sysmon"

[feature.py313.dependencies]
python = "3.13.*"
bokeh_sampledata = "*"

[feature.py313.activation.env]
COVERAGE_CORE = "sysmon"

# =================== DEV ===================

[feature.dev.dependencies]
jupyterlab = "*"
jupyterlab-myst = "*"
setuptools_scm = ">=6"

[feature.dev.tasks]
lab = 'jupyter lab'

# =================== SHARED DEPS ===================

# Dependencies required to run the notebooks
[feature.example.dependencies]
dask = "*"  # dask[dataframe]
datashader = ">=0.6.5"
duckdb = "*"
# In 0.9 fugue added the sql extra but didn't add a fugue-sql conda package,
# removing the sql deps from core fugue. Adding them manually here.
qpd = ">=0.4.4"
fugue-sql-antlr = ">=0.2.0"
sqlglot = "*"
jinja2 = "*"
# fugue[sql] = "*"
fugue = "*"
# end fugue
ibis-duckdb = ">=9.0.0"  # ibis-framework[duckdb]
intake-parquet = ">=0.2.3"
intake-xarray = ">=0.5.0,<2"
intake  = ">=0.6.5,<2.0.0"
ipywidgets = "*"
networkx = ">=2.6.3"
matplotlib = "*"
notebook = ">=5.4"
numba = ">=0.51.0"
pillow = ">=8.2.0"
plotly = "*"
polars = "*"
pooch = ">=1.6.0"
s3fs = ">=2022.1.0"
scikit-image = ">=0.17.2"
scipy = ">=1.5.3"
selenium  = ">=3.141.0"
streamz = ">=0.3.0"
xarray = ">=0.18.2"
xyzservices = ">=2022.9.0"
geodatasets = ">=2023.12.0"
hvsampledata = "*"

# =================== TESTS ===================

[feature.test-core.dependencies]
# Minimum dependencies required to run the test suite.
dask = "*"  # dask[dataframe]
ipywidgets = "*"
matplotlib = "*"
parameterized = "*"
plotly = "*"
pooch = "*"
pre-commit = "*"
pytest-cov = "*"
pytest = "*"
ruff = "*"
scipy = "*"
xarray = "*"
# bokeh_sampledata = "*" (only available starting from Python 3.10)
psutil = "*"
cftime = "*"
numpydoc = "*"

[feature.test-example.dependencies]
# Dependencies required to run the examples notebooks.
pytest-xdist = "*"
nbval = "*"

[feature.test.dependencies]
# Optional tests dependencies, i.e. one should be able to run and pass
# the test suite without installing any of those.

# In 0.9 fugue added the sql extra but didn't add a fugue-sql conda package,
# removing the sql deps from core fugue. Adding them manually here.
qpd = ">=0.4.4"
fugue-sql-antlr = ">=0.2.0"
sqlglot = "*"
jinja2 = "*"
# fugue[sql] = "*"
fugue = "*"
# end fugue
ibis-duckdb = ">=9.0.0"  # ibis-framework[duckdb]
polars = "*"
dask = "*"
spatialpandas = "*"
duckdb = "*"

[feature.geo.dependencies]
# Geo dependencies are always a little special.
cartopy = "*"
fiona = "*"
geopandas = "*"
geoviews-core = ">=1.9.0"  # geoviews
pyproj = "*"
rasterio = "*"
rioxarray = "*"
spatialpandas = ">=0.4.3"

[feature.graphviz.dependencies]
# graphviz is difficult to install with pip, ok with conda.
pygraphviz = "*"

[feature.test.tasks]
test-unit-geo = 'pytest -v hvplot --geo'
test-unit-cov = 'pytest -v hvplot --cov=hvplot --cov-append'
test-unit-geo-cov = 'pytest -v hvplot --geo --cov=hvplot --cov-append'

[feature.test-core.tasks]
test-unit = 'pytest -v hvplot'

[feature.test-example.tasks]
test-example = 'pytest -n logical --dist loadscope --nbval-lax -p no:python'

# =================== DOCS ====================

[feature.doc]
channels = [
    # To get dev HoloViews, not always needed.
    "pyviz/label/dev",
    # To get dev nbsite, not always needed.
    "pyviz/label/tooling_dev",
    "conda-forge"
]
[feature.doc.dependencies]
nbsite = ">=0.8.6"
sphinxext-rediraffe = "*"
numpydoc = "*"

[feature.doc.activation.env]
MOZ_HEADLESS = "1"
MPLBACKEND = "Agg"
DISPLAY = ":99.0"
HVPLOT_PATCH_PLOT_DOCSTRING_SIGNATURE = "false"

[feature.doc.tasks]
docs-build-sphinx = 'sphinx-build -j auto -b html doc builtdocs'
_docs-install = 'python -m pip install --no-deps --disable-pip-version-check -e .'
# Depends on _docs-install instead of install as install
# in the default environment
docs-build = { depends-on = ["_docs-install", "docs-build-sphinx"] }
<<<<<<< HEAD
docs-server = 'python -m http.server 5500 --directory ./builtdocs'
=======
>>>>>>> 368b4c6a

# ================== BUILD ====================

[feature.build.dependencies]
python-build = "*"
conda-build = "*"
anaconda-client = "*"

[feature.build.tasks]
build-conda = 'bash scripts/conda/build.sh'
publish-conda = 'anaconda'
build-pip = 'python -m build .'

# =================== LINT ====================

[feature.lint.dependencies]
pre-commit = "*"

[feature.lint.tasks]
lint = 'pre-commit run --all-files'
lint-install = 'pre-commit install'<|MERGE_RESOLUTION|>--- conflicted
+++ resolved
@@ -247,10 +247,7 @@
 # Depends on _docs-install instead of install as install
 # in the default environment
 docs-build = { depends-on = ["_docs-install", "docs-build-sphinx"] }
-<<<<<<< HEAD
 docs-server = 'python -m http.server 5500 --directory ./builtdocs'
-=======
->>>>>>> 368b4c6a
 
 # ================== BUILD ====================
 
