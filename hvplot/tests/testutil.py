--- conflicted
+++ resolved
@@ -260,13 +260,10 @@
     'input',
     [
         '+init=epsg:26911',
-<<<<<<< HEAD
+        'PlateCarree',
         'epsg:6933',
         6933,
         'EPSG: 6933',
-=======
-        'PlateCarree',
->>>>>>> f7f2d1ce
     ],
 )
 def test_process_crs(input):
