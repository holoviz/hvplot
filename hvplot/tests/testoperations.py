--- conflicted
+++ resolved
@@ -142,7 +142,6 @@
         img = data.hvplot(xlim=(0, 20000), datashade=True, dynamic=False)
         assert img.range(0) == (0, 20000)
 
-<<<<<<< HEAD
     @parameterized.expand([('scatter',), ('line',), ('area',)])
     def test_wide_charts_categorically_shaded_explicit_ys(self, kind):
         df = pd._testing.makeTimeDataFrame()
@@ -164,7 +163,6 @@
         expected_cmap = HoloViewsConverter._default_cmaps['categorical']
         assert  plot.callback.inputs[0].callback.operation.p.cmap == expected_cmap
         assert  plot.callback.inputs[0].callback.operation.p.aggregator.column == cat_col
-=======
     def test_rasterize_cnorm(self):
         expected = 'eq_hist'
         plot = self.df.hvplot(x='x', y='y', rasterize=True, cnorm=expected)
@@ -194,7 +192,6 @@
         plot = self.df.hvplot(x='x', y='y', datashade=True, cnorm='eq_hist')
         actual = plot.callback.inputs[0].callback.operation.p['rescale_discrete_levels']
         assert actual is expected
->>>>>>> c00d0774
 
 
 class TestChart2D(ComparisonTestCase):
