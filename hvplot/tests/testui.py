import re
from textwrap import dedent

import holoviews as hv
import pandas as pd
import hvplot.pandas
import hvplot.xarray
import xarray as xr
<<<<<<< HEAD
import param
=======
>>>>>>> 39388b88

import pytest

from bokeh.sampledata import penguins
<<<<<<< HEAD
from hvplot.ui import hvDataFrameExplorer, hvGridExplorer, Controls
=======
from hvplot.ui import hvDataFrameExplorer, hvGridExplorer
>>>>>>> 39388b88

df = penguins.data
ds_air_temperature = xr.tutorial.open_dataset('air_temperature')


def test_explorer_basic():
    explorer = hvplot.explorer(df)

    assert isinstance(explorer, hvDataFrameExplorer)
    assert explorer.kind == "line"
    assert explorer.x == "index"
    assert explorer.y == "species"


def test_explorer_settings():
    explorer = hvplot.explorer(df)

<<<<<<< HEAD
    explorer.param.set_param(
        kind="scatter",
        x="bill_length_mm",
        y_multi=["bill_depth_mm"],
        by=["species"],
=======
    explorer.param.update(
        kind='scatter',
        x='bill_length_mm',
        y_multi=['bill_depth_mm'],
        by=['species'],
>>>>>>> 39388b88
    )

    settings = explorer.settings()

    assert settings == dict(
        by=["species"],
        kind="scatter",
        x="bill_length_mm",
        y=["bill_depth_mm"],
    )


def test_explorer_plot_code():
    explorer = hvplot.explorer(df)

<<<<<<< HEAD
    explorer.param.set_param(
        kind="scatter",
        x="bill_length_mm",
        y_multi=["bill_depth_mm"],
        by=["species"],
=======
    explorer.param.update(
        kind='scatter',
        x='bill_length_mm',
        y_multi=['bill_depth_mm'],
        by=['species'],
>>>>>>> 39388b88
    )

    hvplot_code = explorer.plot_code()

    assert (
        hvplot_code == (
            "df.hvplot(\n"
            "    by=['species'],\n"
            "    kind='scatter',\n"
            "    x='bill_length_mm',\n"
            "    y=['bill_depth_mm']\n"
            ")"
        )
    )

    hvplot_code = explorer.plot_code(var_name="othername")

    assert (
        hvplot_code == (
            "othername.hvplot(\n"
            "    by=['species'],\n"
            "    kind='scatter',\n"
            "    x='bill_length_mm',\n"
            "    y=['bill_depth_mm']\n"
            ")"
        )
    )


def test_explorer_hvplot():
    explorer = hvplot.explorer(df)

<<<<<<< HEAD
    explorer.param.set_param(
        kind="scatter",
        x="bill_length_mm",
        y_multi=["bill_depth_mm"],
=======
    explorer.param.update(
        kind='scatter',
        x='bill_length_mm',
        y_multi=['bill_depth_mm'],
>>>>>>> 39388b88
    )

    plot = explorer.hvplot()

    assert isinstance(plot, hv.Scatter)
    assert plot.kdims[0].name == "bill_length_mm"
    assert plot.vdims[0].name == "bill_depth_mm"


def test_explorer_save(tmp_path):
    explorer = hvplot.explorer(df)

<<<<<<< HEAD
    explorer.param.set_param(
        kind="scatter",
        x="bill_length_mm",
        y_multi=["bill_depth_mm"],
=======
    explorer.param.update(
        kind='scatter',
        x='bill_length_mm',
        y_multi=['bill_depth_mm'],
>>>>>>> 39388b88
    )

    outfile = tmp_path / "plot.html"

    explorer.save(outfile)

    assert outfile.exists()


def test_explorer_kwargs_controls():
    explorer = hvplot.explorer(df, title="Dummy title", width=200)

    assert explorer.labels.title == "Dummy title"
    assert explorer.axes.width == 200


def test_explorer_kwargs_controls_error_not_supported():
    with pytest.raises(
        TypeError,
        match=re.escape(
            "__init__() got keyword(s) not supported by any control: {'not_a_control_kwarg': None}"
        ),
    ):
<<<<<<< HEAD
        hvplot.explorer(df, title="Dummy title", not_a_control_kwarg=None)


def test_explorer_hvplot_gridded_basic():
    ds = xr.tutorial.open_dataset("air_temperature")
    explorer = hvplot.explorer(ds)

    assert isinstance(explorer, hvGridExplorer)
    assert isinstance(explorer._data, xr.DataArray)
    assert explorer.kind == "image"
    assert explorer.x == "lat"
    assert explorer.y == "lon"
    assert explorer.by == []
    assert explorer.groupby == ["time"]


def test_explorer_hvplot_gridded_2d():
    ds = xr.tutorial.open_dataset("air_temperature").isel(time=0)
=======
        hvplot.explorer(df, title='Dummy title', not_a_control_kwarg=None)


def test_explorer_hvplot_gridded_basic():
    explorer = hvplot.explorer(ds_air_temperature)

    assert isinstance(explorer, hvGridExplorer)
    assert isinstance(explorer._data, xr.DataArray)
    assert explorer.kind == 'image'
    assert explorer.x == 'lat'
    assert explorer.y == 'lon'
    assert explorer.by == []
    assert explorer.groupby == ['time']


def test_explorer_hvplot_gridded_2d():
    ds = ds_air_temperature.isel(time=0)
>>>>>>> 39388b88
    explorer = hvplot.explorer(ds)

    assert isinstance(explorer, hvGridExplorer)
    assert isinstance(explorer._data, xr.DataArray)
<<<<<<< HEAD
    assert explorer.kind == "image"
    assert explorer.x == "lat"
    assert explorer.y == "lon"
=======
    assert explorer.kind == 'image'
    assert explorer.x == 'lat'
    assert explorer.y == 'lon'
>>>>>>> 39388b88
    assert explorer.by == []
    assert explorer.groupby == []


def test_explorer_hvplot_gridded_two_variables():
<<<<<<< HEAD
    ds = xr.tutorial.open_dataset("air_temperature")
    ds["airx2"] = ds["air"] * 2
=======
    ds = ds_air_temperature.copy()
    ds['airx2'] = ds['air'] * 2
>>>>>>> 39388b88
    explorer = hvplot.explorer(ds)

    assert isinstance(explorer, hvGridExplorer)
    assert isinstance(explorer._data, xr.DataArray)
<<<<<<< HEAD
    assert list(explorer._data["variable"]) == ["air", "airx2"]
    assert explorer.kind == "image"
    assert explorer.x == "lat"
    assert explorer.y == "lon"
    assert explorer.by == []
    assert explorer.groupby == ["time", "variable"]


def test_explorer_hvplot_gridded_dataarray():
    da = xr.tutorial.open_dataset("air_temperature")["air"]
=======
    assert list(explorer._data['variable']) == ['air', 'airx2']
    assert explorer.kind == 'image'
    assert explorer.x == 'lat'
    assert explorer.y == 'lon'
    assert explorer.by == []
    assert explorer.groupby == ['time', 'variable']


def test_explorer_hvplot_gridded_dataarray():
    da = ds_air_temperature['air']
>>>>>>> 39388b88
    explorer = hvplot.explorer(da)

    assert isinstance(explorer, hvGridExplorer)
    assert isinstance(explorer._data, xr.DataArray)
<<<<<<< HEAD
    assert explorer.kind == "image"
    assert explorer.x == "lat"
    assert explorer.y == "lon"
=======
    assert explorer.kind == 'image'
    assert explorer.x == 'lat'
    assert explorer.y == 'lon'
>>>>>>> 39388b88
    assert explorer.by == []
    assert explorer.groupby == ['time']


def test_explorer_hvplot_gridded_options():
<<<<<<< HEAD
    ds = xr.tutorial.open_dataset("air_temperature")
    explorer = hvplot.explorer(ds)
    assert explorer._controls[1].groups.keys() == {"dataframe", "gridded", "geom"}


def test_explorer_hvplot_geo():
    df = pd.DataFrame({"x": [-9796115.18980811], "y": [4838471.398061159]})
    explorer = hvplot.explorer(df, x="x", geo=True, kind="points")
    assert explorer.geographic.geo
    assert explorer.geographic.global_extent
    assert explorer.geographic.features == ["coastline"]
    assert explorer.geographic.crs == "GOOGLE_MERCATOR"
    assert explorer.geographic.projection == "GOOGLE_MERCATOR"

def test_explorer_code_dataframe():
    explorer = hvplot.explorer(df, x="bill_length_mm", kind="points")
    assert explorer.code == dedent("""\
        df.hvplot(
            kind='points',
            x='bill_length_mm',
            y='species'
        )"""
    )
    assert explorer._code_pane.object == dedent("""\
        ```python
        import hvplot.pandas

        df.hvplot(
            kind='points',
            x='bill_length_mm',
            y='species'
        )
        ```"""
    )


def test_explorer_code_gridded():
    ds = xr.tutorial.open_dataset("air_temperature")
    explorer = hvplot.explorer(ds, x="lon", y="lat", kind="image")
    code = explorer.code
    assert code == dedent("""\
        ds['air'].hvplot(
            colorbar=True,
            groupby=['time'],
            kind='image',
            x='lon',
            y='lat'
        )""")

    assert explorer._code_pane.object == dedent("""\
        ```python
        import hvplot.xarray

        ds['air'].hvplot(
            colorbar=True,
            groupby=['time'],
            kind='image',
            x='lon',
            y='lat'
        )
        ```"""
    )


def test_explorer_code_gridded_dataarray():
    ds = xr.tutorial.open_dataset("air_temperature")["air"]
    explorer = hvplot.explorer(ds, x="lon", y="lat", kind="image")
    code = explorer.code
    assert code == dedent("""\
        da.hvplot(
            colorbar=True,
            groupby=['time'],
            kind='image',
            x='lon',
            y='lat'
        )""")

    assert explorer._code_pane.object == dedent("""\
        ```python
        import hvplot.xarray

        da.hvplot(
            colorbar=True,
            groupby=['time'],
            kind='image',
            x='lon',
            y='lat'
        )
        ```"""
    )

def test_explorer_refresh_plot_linked():
    explorer = hvplot.explorer(df)
    controls = [
        p.name
        for p in explorer.param.objects().values()
        if isinstance(p, param.ClassSelector)
        and issubclass(p.class_, Controls)
    ]
    # by default
    for control in controls:
        assert explorer.refresh_plot == getattr(explorer, control).refresh_plot

    # toggle top level
    explorer.refresh_plot = False
    for control in controls:
        assert explorer.refresh_plot == getattr(explorer, control).refresh_plot

    # toggle axes
    explorer.axes.refresh_plot = True
    for control in controls:
        assert explorer.refresh_plot == getattr(explorer, control).refresh_plot
=======
    explorer = hvplot.explorer(ds_air_temperature)
    assert explorer._controls[0].groups.keys() == {'dataframe', 'gridded', 'geom'}


def test_explorer_hvplot_geo():
    df = pd.DataFrame({'x': [-9796115.18980811], 'y': [4838471.398061159]})
    explorer = hvplot.explorer(df, x='x', geo=True, kind='points')
    assert explorer.geographic.geo
    assert explorer.geographic.global_extent
    assert explorer.geographic.features == ['coastline']
    assert explorer.geographic.crs == 'GOOGLE_MERCATOR'
    assert explorer.geographic.projection == 'GOOGLE_MERCATOR'


def test_explorer_live_update_init():
    explorer = hvplot.explorer(df)
    assert explorer.statusbar.live_update is True

    explorer = hvplot.explorer(df, live_update=False)
    assert explorer._hv_pane.object is None
    assert 'live_update' not in explorer.settings()


def test_explorer_live_update_after_init():
    explorer = hvplot.explorer(df)
    assert explorer._hv_pane.object.type is hv.Curve
    explorer.kind = 'scatter'
    assert explorer._hv_pane.object.type is hv.Scatter

    explorer.statusbar.live_update = False
    explorer.kind = 'line'
    assert explorer._hv_pane.object.type is hv.Scatter

    explorer.statusbar.live_update = True
    assert explorer._hv_pane.object.type is hv.Curve


def test_explorer_method_dataframe():
    explorer = df.hvplot.explorer()

    assert isinstance(explorer, hvDataFrameExplorer)
    assert explorer.kind == 'line'
    assert explorer.x == 'index'
    assert explorer.y == 'species'


def test_explorer_method_grid():
    explorer = ds_air_temperature.hvplot.explorer()

    assert isinstance(explorer, hvGridExplorer)
    assert explorer.kind == 'image'
    assert explorer.x == 'lat'
    assert explorer.y == 'lon'


def test_explorer_method_kind():
    explorer = df.hvplot.explorer(kind="scatter")

    assert isinstance(explorer, hvDataFrameExplorer)
    assert explorer.kind == 'scatter'
    assert explorer.x == 'index'
    assert explorer.y == 'species'


def test_explorer_method_as_kind():
    explorer = df.hvplot(kind="explorer")

    assert isinstance(explorer, hvDataFrameExplorer)
    assert explorer.kind == 'line'
    assert explorer.x == 'index'
    assert explorer.y == 'species'


def test_explorer_method_propagates_kwargs():
    explorer = df.hvplot.explorer(title="Dummy title", x="bill_length_mm")

    assert isinstance(explorer, hvDataFrameExplorer)
    assert explorer.kind == 'line'
    assert explorer.x == 'bill_length_mm'
    assert explorer.y == 'species'
    assert explorer.labels.title == 'Dummy title'
>>>>>>> 39388b88
<|MERGE_RESOLUTION|>--- conflicted
+++ resolved
@@ -6,19 +6,11 @@
 import hvplot.pandas
 import hvplot.xarray
 import xarray as xr
-<<<<<<< HEAD
-import param
-=======
->>>>>>> 39388b88
 
 import pytest
 
 from bokeh.sampledata import penguins
-<<<<<<< HEAD
-from hvplot.ui import hvDataFrameExplorer, hvGridExplorer, Controls
-=======
 from hvplot.ui import hvDataFrameExplorer, hvGridExplorer
->>>>>>> 39388b88
 
 df = penguins.data
 ds_air_temperature = xr.tutorial.open_dataset('air_temperature')
@@ -36,19 +28,11 @@
 def test_explorer_settings():
     explorer = hvplot.explorer(df)
 
-<<<<<<< HEAD
-    explorer.param.set_param(
-        kind="scatter",
-        x="bill_length_mm",
-        y_multi=["bill_depth_mm"],
-        by=["species"],
-=======
     explorer.param.update(
         kind='scatter',
         x='bill_length_mm',
         y_multi=['bill_depth_mm'],
         by=['species'],
->>>>>>> 39388b88
     )
 
     settings = explorer.settings()
@@ -64,19 +48,11 @@
 def test_explorer_plot_code():
     explorer = hvplot.explorer(df)
 
-<<<<<<< HEAD
-    explorer.param.set_param(
-        kind="scatter",
-        x="bill_length_mm",
-        y_multi=["bill_depth_mm"],
-        by=["species"],
-=======
     explorer.param.update(
         kind='scatter',
         x='bill_length_mm',
         y_multi=['bill_depth_mm'],
         by=['species'],
->>>>>>> 39388b88
     )
 
     hvplot_code = explorer.plot_code()
@@ -109,17 +85,10 @@
 def test_explorer_hvplot():
     explorer = hvplot.explorer(df)
 
-<<<<<<< HEAD
-    explorer.param.set_param(
-        kind="scatter",
-        x="bill_length_mm",
-        y_multi=["bill_depth_mm"],
-=======
     explorer.param.update(
         kind='scatter',
         x='bill_length_mm',
         y_multi=['bill_depth_mm'],
->>>>>>> 39388b88
     )
 
     plot = explorer.hvplot()
@@ -132,17 +101,10 @@
 def test_explorer_save(tmp_path):
     explorer = hvplot.explorer(df)
 
-<<<<<<< HEAD
-    explorer.param.set_param(
-        kind="scatter",
-        x="bill_length_mm",
-        y_multi=["bill_depth_mm"],
-=======
     explorer.param.update(
         kind='scatter',
         x='bill_length_mm',
         y_multi=['bill_depth_mm'],
->>>>>>> 39388b88
     )
 
     outfile = tmp_path / "plot.html"
@@ -166,26 +128,6 @@
             "__init__() got keyword(s) not supported by any control: {'not_a_control_kwarg': None}"
         ),
     ):
-<<<<<<< HEAD
-        hvplot.explorer(df, title="Dummy title", not_a_control_kwarg=None)
-
-
-def test_explorer_hvplot_gridded_basic():
-    ds = xr.tutorial.open_dataset("air_temperature")
-    explorer = hvplot.explorer(ds)
-
-    assert isinstance(explorer, hvGridExplorer)
-    assert isinstance(explorer._data, xr.DataArray)
-    assert explorer.kind == "image"
-    assert explorer.x == "lat"
-    assert explorer.y == "lon"
-    assert explorer.by == []
-    assert explorer.groupby == ["time"]
-
-
-def test_explorer_hvplot_gridded_2d():
-    ds = xr.tutorial.open_dataset("air_temperature").isel(time=0)
-=======
         hvplot.explorer(df, title='Dummy title', not_a_control_kwarg=None)
 
 
@@ -203,48 +145,24 @@
 
 def test_explorer_hvplot_gridded_2d():
     ds = ds_air_temperature.isel(time=0)
->>>>>>> 39388b88
     explorer = hvplot.explorer(ds)
 
     assert isinstance(explorer, hvGridExplorer)
     assert isinstance(explorer._data, xr.DataArray)
-<<<<<<< HEAD
-    assert explorer.kind == "image"
-    assert explorer.x == "lat"
-    assert explorer.y == "lon"
-=======
-    assert explorer.kind == 'image'
-    assert explorer.x == 'lat'
-    assert explorer.y == 'lon'
->>>>>>> 39388b88
+    assert explorer.kind == 'image'
+    assert explorer.x == 'lat'
+    assert explorer.y == 'lon'
     assert explorer.by == []
     assert explorer.groupby == []
 
 
 def test_explorer_hvplot_gridded_two_variables():
-<<<<<<< HEAD
-    ds = xr.tutorial.open_dataset("air_temperature")
-    ds["airx2"] = ds["air"] * 2
-=======
     ds = ds_air_temperature.copy()
     ds['airx2'] = ds['air'] * 2
->>>>>>> 39388b88
     explorer = hvplot.explorer(ds)
 
     assert isinstance(explorer, hvGridExplorer)
     assert isinstance(explorer._data, xr.DataArray)
-<<<<<<< HEAD
-    assert list(explorer._data["variable"]) == ["air", "airx2"]
-    assert explorer.kind == "image"
-    assert explorer.x == "lat"
-    assert explorer.y == "lon"
-    assert explorer.by == []
-    assert explorer.groupby == ["time", "variable"]
-
-
-def test_explorer_hvplot_gridded_dataarray():
-    da = xr.tutorial.open_dataset("air_temperature")["air"]
-=======
     assert list(explorer._data['variable']) == ['air', 'airx2']
     assert explorer.kind == 'image'
     assert explorer.x == 'lat'
@@ -255,42 +173,103 @@
 
 def test_explorer_hvplot_gridded_dataarray():
     da = ds_air_temperature['air']
->>>>>>> 39388b88
     explorer = hvplot.explorer(da)
 
     assert isinstance(explorer, hvGridExplorer)
     assert isinstance(explorer._data, xr.DataArray)
-<<<<<<< HEAD
-    assert explorer.kind == "image"
-    assert explorer.x == "lat"
-    assert explorer.y == "lon"
-=======
-    assert explorer.kind == 'image'
-    assert explorer.x == 'lat'
-    assert explorer.y == 'lon'
->>>>>>> 39388b88
+    assert explorer.kind == 'image'
+    assert explorer.x == 'lat'
+    assert explorer.y == 'lon'
     assert explorer.by == []
     assert explorer.groupby == ['time']
 
 
 def test_explorer_hvplot_gridded_options():
-<<<<<<< HEAD
-    ds = xr.tutorial.open_dataset("air_temperature")
-    explorer = hvplot.explorer(ds)
-    assert explorer._controls[1].groups.keys() == {"dataframe", "gridded", "geom"}
+    explorer = hvplot.explorer(ds_air_temperature)
+    assert explorer._controls[0].groups.keys() == {'dataframe', 'gridded', 'geom'}
 
 
 def test_explorer_hvplot_geo():
-    df = pd.DataFrame({"x": [-9796115.18980811], "y": [4838471.398061159]})
-    explorer = hvplot.explorer(df, x="x", geo=True, kind="points")
+    df = pd.DataFrame({'x': [-9796115.18980811], 'y': [4838471.398061159]})
+    explorer = hvplot.explorer(df, x='x', geo=True, kind='points')
     assert explorer.geographic.geo
     assert explorer.geographic.global_extent
-    assert explorer.geographic.features == ["coastline"]
-    assert explorer.geographic.crs == "GOOGLE_MERCATOR"
-    assert explorer.geographic.projection == "GOOGLE_MERCATOR"
+    assert explorer.geographic.features == ['coastline']
+    assert explorer.geographic.crs == 'GOOGLE_MERCATOR'
+    assert explorer.geographic.projection == 'GOOGLE_MERCATOR'
+
+
+def test_explorer_live_update_init():
+    explorer = hvplot.explorer(df)
+    assert explorer.statusbar.live_update is True
+
+    explorer = hvplot.explorer(df, live_update=False)
+    assert explorer._hv_pane.object is None
+    assert 'live_update' not in explorer.settings()
+
+
+def test_explorer_live_update_after_init():
+    explorer = hvplot.explorer(df)
+    assert explorer._hv_pane.object.type is hv.Curve
+    explorer.kind = 'scatter'
+    assert explorer._hv_pane.object.type is hv.Scatter
+
+    explorer.statusbar.live_update = False
+    explorer.kind = 'line'
+    assert explorer._hv_pane.object.type is hv.Scatter
+
+    explorer.statusbar.live_update = True
+    assert explorer._hv_pane.object.type is hv.Curve
+
+
+def test_explorer_method_dataframe():
+    explorer = df.hvplot.explorer()
+
+    assert isinstance(explorer, hvDataFrameExplorer)
+    assert explorer.kind == 'line'
+    assert explorer.x == 'index'
+    assert explorer.y == 'species'
+
+
+def test_explorer_method_grid():
+    explorer = ds_air_temperature.hvplot.explorer()
+
+    assert isinstance(explorer, hvGridExplorer)
+    assert explorer.kind == 'image'
+    assert explorer.x == 'lat'
+    assert explorer.y == 'lon'
+
+
+def test_explorer_method_kind():
+    explorer = df.hvplot.explorer(kind="scatter")
+
+    assert isinstance(explorer, hvDataFrameExplorer)
+    assert explorer.kind == 'scatter'
+    assert explorer.x == 'index'
+    assert explorer.y == 'species'
+
+
+def test_explorer_method_as_kind():
+    explorer = df.hvplot(kind="explorer")
+
+    assert isinstance(explorer, hvDataFrameExplorer)
+    assert explorer.kind == 'line'
+    assert explorer.x == 'index'
+    assert explorer.y == 'species'
+
+
+def test_explorer_method_propagates_kwargs():
+    explorer = df.hvplot.explorer(title="Dummy title", x="bill_length_mm")
+
+    assert isinstance(explorer, hvDataFrameExplorer)
+    assert explorer.kind == 'line'
+    assert explorer.x == 'bill_length_mm'
+    assert explorer.y == 'species'
+    assert explorer.labels.title == 'Dummy title'
+
 
 def test_explorer_code_dataframe():
-    explorer = hvplot.explorer(df, x="bill_length_mm", kind="points")
+    explorer = hvplot.explorer(df, x='bill_length_mm', kind='points')
     assert explorer.code == dedent("""\
         df.hvplot(
             kind='points',
@@ -312,8 +291,8 @@
 
 
 def test_explorer_code_gridded():
-    ds = xr.tutorial.open_dataset("air_temperature")
-    explorer = hvplot.explorer(ds, x="lon", y="lat", kind="image")
+    ds = xr.tutorial.open_dataset('air_temperature')
+    explorer = hvplot.explorer(ds, x='lon', y='lat', kind='image')
     code = explorer.code
     assert code == dedent("""\
         ds['air'].hvplot(
@@ -340,8 +319,8 @@
 
 
 def test_explorer_code_gridded_dataarray():
-    ds = xr.tutorial.open_dataset("air_temperature")["air"]
-    explorer = hvplot.explorer(ds, x="lon", y="lat", kind="image")
+    ds = xr.tutorial.open_dataset('air_temperature')['air']
+    explorer = hvplot.explorer(ds, x='lon', y='lat', kind='image')
     code = explorer.code
     assert code == dedent("""\
         da.hvplot(
@@ -364,109 +343,4 @@
             y='lat'
         )
         ```"""
-    )
-
-def test_explorer_refresh_plot_linked():
-    explorer = hvplot.explorer(df)
-    controls = [
-        p.name
-        for p in explorer.param.objects().values()
-        if isinstance(p, param.ClassSelector)
-        and issubclass(p.class_, Controls)
-    ]
-    # by default
-    for control in controls:
-        assert explorer.refresh_plot == getattr(explorer, control).refresh_plot
-
-    # toggle top level
-    explorer.refresh_plot = False
-    for control in controls:
-        assert explorer.refresh_plot == getattr(explorer, control).refresh_plot
-
-    # toggle axes
-    explorer.axes.refresh_plot = True
-    for control in controls:
-        assert explorer.refresh_plot == getattr(explorer, control).refresh_plot
-=======
-    explorer = hvplot.explorer(ds_air_temperature)
-    assert explorer._controls[0].groups.keys() == {'dataframe', 'gridded', 'geom'}
-
-
-def test_explorer_hvplot_geo():
-    df = pd.DataFrame({'x': [-9796115.18980811], 'y': [4838471.398061159]})
-    explorer = hvplot.explorer(df, x='x', geo=True, kind='points')
-    assert explorer.geographic.geo
-    assert explorer.geographic.global_extent
-    assert explorer.geographic.features == ['coastline']
-    assert explorer.geographic.crs == 'GOOGLE_MERCATOR'
-    assert explorer.geographic.projection == 'GOOGLE_MERCATOR'
-
-
-def test_explorer_live_update_init():
-    explorer = hvplot.explorer(df)
-    assert explorer.statusbar.live_update is True
-
-    explorer = hvplot.explorer(df, live_update=False)
-    assert explorer._hv_pane.object is None
-    assert 'live_update' not in explorer.settings()
-
-
-def test_explorer_live_update_after_init():
-    explorer = hvplot.explorer(df)
-    assert explorer._hv_pane.object.type is hv.Curve
-    explorer.kind = 'scatter'
-    assert explorer._hv_pane.object.type is hv.Scatter
-
-    explorer.statusbar.live_update = False
-    explorer.kind = 'line'
-    assert explorer._hv_pane.object.type is hv.Scatter
-
-    explorer.statusbar.live_update = True
-    assert explorer._hv_pane.object.type is hv.Curve
-
-
-def test_explorer_method_dataframe():
-    explorer = df.hvplot.explorer()
-
-    assert isinstance(explorer, hvDataFrameExplorer)
-    assert explorer.kind == 'line'
-    assert explorer.x == 'index'
-    assert explorer.y == 'species'
-
-
-def test_explorer_method_grid():
-    explorer = ds_air_temperature.hvplot.explorer()
-
-    assert isinstance(explorer, hvGridExplorer)
-    assert explorer.kind == 'image'
-    assert explorer.x == 'lat'
-    assert explorer.y == 'lon'
-
-
-def test_explorer_method_kind():
-    explorer = df.hvplot.explorer(kind="scatter")
-
-    assert isinstance(explorer, hvDataFrameExplorer)
-    assert explorer.kind == 'scatter'
-    assert explorer.x == 'index'
-    assert explorer.y == 'species'
-
-
-def test_explorer_method_as_kind():
-    explorer = df.hvplot(kind="explorer")
-
-    assert isinstance(explorer, hvDataFrameExplorer)
-    assert explorer.kind == 'line'
-    assert explorer.x == 'index'
-    assert explorer.y == 'species'
-
-
-def test_explorer_method_propagates_kwargs():
-    explorer = df.hvplot.explorer(title="Dummy title", x="bill_length_mm")
-
-    assert isinstance(explorer, hvDataFrameExplorer)
-    assert explorer.kind == 'line'
-    assert explorer.x == 'bill_length_mm'
-    assert explorer.y == 'species'
-    assert explorer.labels.title == 'Dummy title'
->>>>>>> 39388b88
+    )