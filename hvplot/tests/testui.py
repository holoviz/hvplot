--- conflicted
+++ resolved
@@ -108,43 +108,6 @@
         hvplot.explorer(df, title='Dummy title', not_a_control_kwarg=None)
 
 
-<<<<<<< HEAD
-def test_explorer_method_basic():
-    explorer = df.hvplot.explorer()
-
-    assert isinstance(explorer, hvDataFrameExplorer)
-    assert explorer.kind == 'line'
-    assert explorer.x == 'index'
-    assert explorer.y == 'species'
-
-
-def test_explorer_method_kind():
-    explorer = df.hvplot.explorer(kind="scatter")
-
-    assert isinstance(explorer, hvDataFrameExplorer)
-    assert explorer.kind == 'scatter'
-    assert explorer.x == 'index'
-    assert explorer.y == 'species'
-
-
-def test_explorer_method_as_kind():
-    explorer = df.hvplot(kind="explorer")
-
-    assert isinstance(explorer, hvDataFrameExplorer)
-    assert explorer.kind == 'line'
-    assert explorer.x == 'index'
-    assert explorer.y == 'species'
-
-
-def test_explorer_method_propagates_kwargs():
-    explorer = df.hvplot.explorer(title="Dummy title", x="bill_length_mm")
-
-    assert isinstance(explorer, hvDataFrameExplorer)
-    assert explorer.kind == 'line'
-    assert explorer.x == 'bill_length_mm'
-    assert explorer.y == 'species'
-    assert explorer.labels.title == 'Dummy title'
-=======
 def test_explorer_hvplot_gridded_basic():
     ds = xr.tutorial.open_dataset('air_temperature')
     explorer = hvplot.explorer(ds)
@@ -236,4 +199,40 @@
 
     explorer.statusbar.live_update = True
     assert explorer._hv_pane.object.type is hv.Curve
->>>>>>> 2abfb28f
+
+
+def test_explorer_method_basic():
+    explorer = df.hvplot.explorer()
+
+    assert isinstance(explorer, hvDataFrameExplorer)
+    assert explorer.kind == 'line'
+    assert explorer.x == 'index'
+    assert explorer.y == 'species'
+
+
+def test_explorer_method_kind():
+    explorer = df.hvplot.explorer(kind="scatter")
+
+    assert isinstance(explorer, hvDataFrameExplorer)
+    assert explorer.kind == 'scatter'
+    assert explorer.x == 'index'
+    assert explorer.y == 'species'
+
+
+def test_explorer_method_as_kind():
+    explorer = df.hvplot(kind="explorer")
+
+    assert isinstance(explorer, hvDataFrameExplorer)
+    assert explorer.kind == 'line'
+    assert explorer.x == 'index'
+    assert explorer.y == 'species'
+
+
+def test_explorer_method_propagates_kwargs():
+    explorer = df.hvplot.explorer(title="Dummy title", x="bill_length_mm")
+
+    assert isinstance(explorer, hvDataFrameExplorer)
+    assert explorer.kind == 'line'
+    assert explorer.x == 'bill_length_mm'
+    assert explorer.y == 'species'
+    assert explorer.labels.title == 'Dummy title'