--- conflicted
+++ resolved
@@ -188,14 +188,11 @@
     assert explorer.geographic.crs == "GOOGLE_MERCATOR"
     assert explorer.geographic.projection == "GOOGLE_MERCATOR"
 
-<<<<<<< HEAD
 def test_explorer_hvplot_opts():
     ds = xr.tutorial.open_dataset("air_temperature").isel(time=0)
     explorer = hvplot.explorer(ds, opts={"color_levels": 3})
     assert explorer.hvplot().opts["color_levels"] == 3
 
-=======
->>>>>>> b7ea90f8
 def test_explorer_code_dataframe():
     explorer = hvplot.explorer(df, x="bill_length_mm", kind="points")
     explorer._code()
@@ -277,8 +274,6 @@
         ```"""
     )
 
-<<<<<<< HEAD
-
 def test_explorer_code_opts():
     ds = xr.tutorial.open_dataset("air_temperature")["air"]
     explorer = hvplot.explorer(ds, x="lon", y="lat", kind="image", opts={"color_levels": 3})
@@ -312,7 +307,7 @@
         )
         ```"""
     )
-=======
+
 def test_explorer_refresh_plot_linked():
     explorer = hvplot.explorer(df)
     controls = [
@@ -333,5 +328,4 @@
     # toggle axes
     explorer.axes.refresh_plot = True
     for control in controls:
-        assert explorer.refresh_plot == getattr(explorer, control).refresh_plot
->>>>>>> b7ea90f8
+        assert explorer.refresh_plot == getattr(explorer, control).refresh_plot