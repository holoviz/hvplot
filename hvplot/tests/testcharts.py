<<<<<<< HEAD
import numpy as np
import pytest

=======
>>>>>>> 4d295b7a
from unittest import SkipTest, expectedFailure
from parameterized import parameterized

import numpy as np
import pandas as pd

from holoviews.core.dimension import Dimension
from holoviews import NdLayout, NdOverlay, Store, dim, render
from holoviews.element import Curve, Area, Scatter, Points, Path, HeatMap
from holoviews.element.comparison import ComparisonTestCase

from ..util import is_dask


class TestChart2D(ComparisonTestCase):
    def setUp(self):
        import hvplot.pandas  # noqa

        self.df = pd.DataFrame([[1, 2], [3, 4], [5, 6]], columns=['x', 'y'])
        self.cat_df = pd.DataFrame(
            [[1, 2, 'A'], [3, 4, 'B'], [5, 6, 'C']], columns=['x', 'y', 'category']
        )
        self.time_df = pd.DataFrame(
            {
                'time': pd.date_range('1/1/2000', periods=5 * 24, freq='1h', tz='UTC'),
                'temp': np.sin(np.linspace(0, 5 * 2 * np.pi, 5 * 24)).cumsum(),
            }
        )

    @parameterized.expand([('points', Points), ('paths', Path)])
    def test_2d_defaults(self, kind, element):
        plot = self.df.hvplot(kind=kind)
        self.assertEqual(plot, element(self.df, ['x', 'y']))

    @parameterized.expand([('points', Points), ('paths', Path)])
    def test_2d_chart(self, kind, element):
        plot = self.df.hvplot(x='x', y='y', kind=kind)
        self.assertEqual(plot, element(self.df, ['x', 'y']))

    @parameterized.expand([('points', Points), ('paths', Path)])
    def test_2d_index_and_c(self, kind, element):
        plot = self.df.hvplot(x='index', y='y', c='x', kind=kind)
        self.assertEqual(plot, element(self.df, ['index', 'y'], ['x']))

    @parameterized.expand([('points', Points), ('paths', Path)])
    def test_2d_set_hover_cols_to_list(self, kind, element):
        plot = self.cat_df.hvplot(x='x', y='y', hover_cols=['category'], kind=kind)
        self.assertEqual(plot, element(self.cat_df, ['x', 'y'], ['category']))

    @parameterized.expand([('points', Points), ('paths', Path)])
    def test_2d_set_hover_cols_including_index(self, kind, element):
        plot = self.cat_df.hvplot(x='x', y='y', hover_cols=['index'], kind=kind)
        self.assertEqual(plot, element(self.cat_df, ['x', 'y'], ['index']))

    @parameterized.expand([('points', Points), ('paths', Path)])
    def test_2d_set_hover_cols_to_all(self, kind, element):
        plot = self.cat_df.hvplot(x='x', y='y', hover_cols='all', kind=kind)
        self.assertEqual(plot, element(self.cat_df, ['x', 'y'], ['index', 'category']))

    @parameterized.expand([('points', Points), ('paths', Path)])
    def test_2d_set_hover_cols_to_all_with_use_index_as_false(self, kind, element):
        plot = self.cat_df.hvplot(x='x', y='y', hover_cols='all', use_index=False, kind=kind)
        self.assertEqual(plot, element(self.cat_df, ['x', 'y'], ['category']))

    def test_heatmap_2d_index_columns(self):
        plot = self.df.hvplot.heatmap()
        self.assertEqual(
            plot, HeatMap((['x', 'y'], [0, 1, 2], self.df.values), ['columns', 'index'], 'value')
        )

    def test_heatmap_2d_derived_x_and_y(self):
        plot = self.time_df.hvplot.heatmap(x='time.hour', y='time.day', C='temp')
        assert plot.kdims == ['time.hour', 'time.day']
        assert plot.vdims == ['temp']

    def test_xarray_dataset_with_attrs(self):
        try:
            import xarray as xr
            import hvplot.xarray  # noqa
        except ImportError:
            raise SkipTest('xarray not available')

        dset = xr.Dataset(
            {'u': ('t', [1, 3]), 'v': ('t', [4, 2])},
            coords={'t': ('t', [0, 1], {'long_name': 'time', 'units': 's'})},
        )
        ndoverlay = dset.hvplot.line()

        assert render(ndoverlay, 'bokeh').xaxis.axis_label == 'time (s)'


class TestChart2DDask(TestChart2D):
    def setUp(self):
        super().setUp()
        try:
            import dask.dataframe as dd
        except ImportError:
            raise SkipTest('Dask not available')
        import hvplot.dask  # noqa

        self.df = dd.from_pandas(self.df, npartitions=2)
        self.cat_df = dd.from_pandas(self.cat_df, npartitions=3)

    @expectedFailure
    def test_heatmap_2d_index_columns(self):
        self.df.hvplot.heatmap()

    @parameterized.expand([('points', Points), ('paths', Path)])
    def test_2d_set_hover_cols_including_index(self, kind, element):
        plot = self.cat_df.hvplot(x='x', y='y', hover_cols=['index'], kind=kind)
        data = plot.data[0] if kind == 'paths' else plot.data
        assert 'index' in data.columns
        self.assertEqual(plot, element(self.cat_df.reset_index(), ['x', 'y'], ['index']))

    @parameterized.expand([('points', Points), ('paths', Path)])
    def test_2d_set_hover_cols_to_all(self, kind, element):
        plot = self.cat_df.hvplot(x='x', y='y', hover_cols='all', kind=kind)
        data = plot.data[0] if kind == 'paths' else plot.data
        assert 'index' in data.columns
        self.assertEqual(
            plot, element(self.cat_df.reset_index(), ['x', 'y'], ['index', 'category'])
        )


class TestChart1D(ComparisonTestCase):
    def setUp(self):
        import hvplot.pandas  # noqa

        self.df = pd.DataFrame([[1, 2], [3, 4], [5, 6]], columns=['x', 'y'])
        self.df_desc = self.df.describe().transpose().sort_values('mean')
        self.dt_df = pd.DataFrame(
            np.random.rand(90), index=pd.date_range('2019-01-01', '2019-03-31')
        )
        self.cat_df = pd.DataFrame(
            [[1, 2, 'A'], [3, 4, 'B'], [5, 6, 'C']], columns=['x', 'y', 'category']
        )
        self.cat_df_index = self.cat_df.set_index('category')
        self.cat_df_index_y = self.cat_df.set_index('y')
        self.cat_only_df = pd.DataFrame(
            [['A', 'a'], ['B', 'b'], ['C', 'c']], columns=['upper', 'lower']
        )
        multii_df = pd.DataFrame(
            {'A': [1, 2, 3, 4], 'B': ['a', 'a', 'b', 'b'], 'C': [0, 1, 2, 1.5]}
        )
        self.multii_df = multii_df.set_index(['A', 'B'])
        self.time_df = pd.DataFrame(
            {
                'time': pd.date_range('1/1/2000', periods=10, tz='UTC'),
                'A': [1, 2, 3, 4, 5, 6, 7, 8, 9, 10],
                'B': list('abcdefghij'),
            }
        )
        self.edge_df = pd.DataFrame(
            {
                'Latitude': [-34.58, -15.78, -33.45],
                'Longitude': [-58.66, -47.91, -70.66],
                'Volume {m3}': ['1', '2', '3'],
            }
        )

    @parameterized.expand([('line', Curve), ('area', Area), ('scatter', Scatter)])
    def test_wide_chart(self, kind, element):
        plot = self.df.hvplot(kind=kind)
        obj = NdOverlay(
            {
                'x': element(self.df, 'index', Dimension('x', label='value')),
                'y': element(self.df, 'index', Dimension('y', label='value')),
            },
            'Variable',
        )
        self.assertEqual(plot, obj)

    def test_by_datetime_accessor(self):
        plot = self.dt_df.hvplot.line('index.dt.day', '0', by='index.dt.month')
        obj = NdOverlay(
            {
                m: Curve((g.index.day, g[0]), 'index.dt.day', '0')
                for m, g in self.dt_df.groupby(self.dt_df.index.month)
            },
            'index.dt.month',
        )
        self.assertEqual(plot, obj)

    @parameterized.expand([('line', Curve), ('area', Area), ('scatter', Scatter)])
    def test_wide_chart_labels(self, kind, element):
        plot = self.df.hvplot(kind=kind, value_label='Test', group_label='Category')
        obj = NdOverlay(
            {
                'x': element(self.df, 'index', Dimension('x', label='Test')),
                'y': element(self.df, 'index', Dimension('y', label='Test')),
            },
            'Category',
        )
        self.assertEqual(plot, obj)

    @parameterized.expand([('line', Curve), ('area', Area), ('scatter', Scatter)])
    def test_wide_chart_legend_position(self, kind, element):
        plot = self.df.hvplot(kind=kind, value_label='Test', group_label='Category', legend='left')
        opts = Store.lookup_options('bokeh', plot, 'plot')
        self.assertEqual(opts.kwargs['legend_position'], 'left')

    @parameterized.expand([('line', Curve), ('area', Area), ('scatter', Scatter)])
    def test_wide_chart_auto_group_label(self, kind, element):
        self.df.columns.name = 'My Name'
        self.assertEqual(self.df.hvplot().kdims, ['My Name'])

    @parameterized.expand([('line', Curve), ('area', Area), ('scatter', Scatter)])
    def test_tidy_chart(self, kind, element):
        plot = self.df.hvplot(x='x', y='y', kind=kind)
        self.assertEqual(plot, element(self.df, 'x', 'y'))

    @parameterized.expand([('line', Curve), ('area', Area), ('scatter', Scatter)])
    def test_tidy_chart_index(self, kind, element):
        plot = self.df.hvplot(x='index', y='y', kind=kind)
        self.assertEqual(plot, element(self.df, 'index', 'y'))

    @parameterized.expand([('line', Curve), ('area', Area), ('scatter', Scatter)])
    def test_tidy_chart_index_by(self, kind, element):
        plot = self.df.hvplot(x='index', y='y', by='x', kind=kind)
        obj = NdOverlay(
            {
                1: element(self.df[self.df.x == 1], 'index', 'y'),
                3: element(self.df[self.df.x == 3], 'index', 'y'),
                5: element(self.df[self.df.x == 5], 'index', 'y'),
            },
            'x',
        )
        self.assertEqual(plot, obj)

    @parameterized.expand([('line', Curve), ('area', Area), ('scatter', Scatter)])
    def test_tidy_chart_index_by_legend_position(self, kind, element):
        plot = self.df.hvplot(x='index', y='y', by='x', kind=kind, legend='left')
        opts = Store.lookup_options('bokeh', plot, 'plot')
        self.assertEqual(opts.kwargs['legend_position'], 'left')

    @parameterized.expand([('line', Curve), ('area', Area), ('scatter', Scatter)])
    def test_use_index_disabled_uses_first_cols(self, kind, element):
        plot = self.df.hvplot(use_index=False, kind=kind)
        self.assertEqual(plot.kdims, ['x'])
        self.assertEqual(plot.vdims, ['y'])

    @parameterized.expand([('line', Curve), ('area', Area), ('scatter', Scatter)])
    def test_tidy_chart_ranges(self, kind, element):
        plot = self.df.hvplot(x='x', y='y', kind=kind, xlim=(0, 3), ylim=(5, 10))
        opts = Store.lookup_options('bokeh', plot, 'plot').options
        self.assertEqual(opts['xlim'], (0, 3))
        self.assertEqual(opts['ylim'], (5, 10))

    @parameterized.expand([('line', Curve), ('area', Area), ('scatter', Scatter)])
    def test_wide_chart_ranges(self, kind, element):
        plot = self.df.hvplot(kind=kind, xlim=(0, 3), ylim=(5, 10))
        opts = Store.lookup_options('bokeh', plot.last, 'plot').options
        self.assertEqual(opts['xlim'], (0, 3))
        self.assertEqual(opts['ylim'], (5, 10))

    @parameterized.expand([('line', Curve), ('area', Area), ('scatter', Scatter)])
    def test_tidy_chart_with_hover_cols(self, kind, element):
        plot = self.cat_df.hvplot(x='x', y='y', kind=kind, hover_cols=['category'])
        self.assertEqual(plot, element(self.cat_df, 'x', ['y', 'category']))

    @parameterized.expand([('line', Curve), ('area', Area), ('scatter', Scatter)])
    def test_tidy_chart_with_index_in_hover_cols(self, kind, element):
        plot = self.df.hvplot(x='x', y='y', kind=kind, hover_cols=['index'])
        altered_df = self.df.reset_index()
        self.assertEqual(plot, element(altered_df, 'x', ['y', 'index']))

    @parameterized.expand([('line', Curve), ('area', Area), ('scatter', Scatter)])
    def test_tidy_chart_with_hover_cols_as_all(self, kind, element):
        plot = self.cat_df.hvplot(x='x', y='y', kind=kind, hover_cols='all')
        altered_df = self.cat_df.reset_index()
        self.assertEqual(plot, element(altered_df, 'x', ['y', 'index', 'category']))

    @parameterized.expand([('line', Curve), ('area', Area), ('scatter', Scatter)])
    def test_tidy_chart_with_hover_cols_as_all_with_use_index_as_false(self, kind, element):
        plot = self.cat_df.hvplot(x='x', y='y', kind=kind, hover_cols='all', use_index=False)
        self.assertEqual(plot, element(self.cat_df, 'x', ['y', 'category']))

    def test_area_stacked(self):
        plot = self.df.hvplot.area(stacked=True)
        obj = NdOverlay(
            {
                'x': Area(self.df, 'index', Dimension('x', label='value')),
                'y': Area(self.df, 'index', Dimension('y', label='value')),
            },
            'Variable',
        )
        self.assertEqual(plot, Area.stack(obj))

    def test_scatter_color_set_to_series(self):
        if is_dask(self.df['y']):
            y = self.df['y'].compute()
        else:
            y = self.df['y']
        actual = self.df.hvplot.scatter('x', 'y', c=y)
        altered_df = self.df.assign(_color=y)
        expected = altered_df.hvplot.scatter('x', 'y', c='_color')
        self.assertEqual(actual, expected)

    def test_scatter_size_set_to_series(self):
        if is_dask(self.df['y']):
            y = self.df['y'].compute()
        else:
            y = self.df['y']
        plot = self.df.hvplot.scatter('x', 'y', s=y)
        opts = Store.lookup_options('bokeh', plot, 'style')
        assert '_size' in plot.data.columns
        self.assertEqual(opts.kwargs['size'], '_size')

    def test_scatter_color_by_legend_position(self):
        plot = self.cat_df.hvplot.scatter('x', 'y', c='category', legend='left')
        opts = Store.lookup_options('bokeh', plot, 'plot')
        self.assertEqual(opts.kwargs['legend_position'], 'left')

    def test_histogram_by_category_legend_position(self):
        plot = self.cat_df.hvplot.hist('y', by='category', legend='left')
        opts = Store.lookup_options('bokeh', plot, 'plot')
        self.assertEqual(opts.kwargs['legend_position'], 'left')

    def test_histogram_wide_set_group_label(self):
        plot = self.df.hvplot.hist(group_label='Test')
        assert plot.kdims[0].name == 'Test'

    def test_scatter_color_internally_set_to_dim(self):
        altered_df = self.cat_df.copy().rename(columns={'category': 'red'})
        plot = altered_df.hvplot.scatter('x', 'y', c='red')
        opts = Store.lookup_options('bokeh', plot, 'style')
        self.assertIsInstance(opts.kwargs['color'], dim)
        self.assertEqual(opts.kwargs['color'].dimension.name, 'red')

    @parameterized.expand([('line', Curve), ('area', Area), ('scatter', Scatter)])
    def test_only_includes_num_chart(self, kind, element):
        plot = self.cat_df.hvplot(kind=kind)
        obj = NdOverlay(
            {
                'x': element(self.cat_df, 'index', Dimension('x', label='value')),
                'y': element(self.cat_df, 'index', Dimension('y', label='value')),
            },
            'Variable',
        )
        self.assertEqual(plot, obj)

    @parameterized.expand([('line', Curve), ('area', Area), ('scatter', Scatter)])
    def test_includes_str_if_no_num_chart(self, kind, element):
        plot = self.cat_only_df.hvplot(kind=kind)
        obj = NdOverlay(
            {
                'upper': element(self.cat_only_df, 'index', Dimension('upper', label='value')),
                'lower': element(self.cat_only_df, 'index', Dimension('lower', label='value')),
            },
            'Variable',
            sort=False,
        )
        self.assertEqual(plot, obj)

    def test_time_df_sorts_on_plot(self):
        scrambled = self.time_df.sample(frac=1)
        plot = scrambled.hvplot(x='time')
        assert (plot.data == self.time_df).all().all()
        assert len(plot.data.time.unique()) == len(plot.data.time)

    def test_time_df_does_not_sort_on_plot_if_sort_date_off(self):
        scrambled = self.time_df.sample(frac=1)
        plot = scrambled.hvplot(x='time', sort_date=False)
        assert (plot.data == scrambled).all().all()
        assert len(plot.data.time.unique()) == len(plot.data.time)

    def test_time_df_sorts_on_plot_using_index_as_x(self):
        df = self.time_df.set_index('time')
        scrambled = df.sample(frac=1)
        plot = scrambled.hvplot()
        time = plot.data.index
        assert (time == df.index).all()
        assert len(time.unique()) == len(time)

    def test_time_df_does_not_sort_on_plot_if_sort_date_off_using_index_as_x(self):
        df = self.time_df.set_index('time')
        scrambled = df.sample(frac=1)
        plot = scrambled.hvplot(sort_date=False)
        time = plot.data.index
        assert (time == scrambled.index).all().all()
        assert len(time.unique()) == len(time)

    def test_time_df_sorts_on_plot_multiindex(self):
        df = self.time_df.set_index(['B', 'time'])
        scrambled = df.sample(frac=1)
        plot = scrambled.hvplot(x='time')
        time = plot.data.index.get_level_values('time')
        assert plot.kdims == ['time']
        assert (time == df.index.get_level_values('time')).all()
        assert len(time.unique()) == len(time)

    def testtime_df_does_not_sort_on_plot_if_sort_date_off_multiindex(self):
        df = self.time_df.set_index(['B', 'time'])
        scrambled = df.sample(frac=1)
        plot = scrambled.hvplot(x='time', sort_date=False)
        time = plot.data.index.get_level_values('time')
        assert plot.kdims == ['time']
        assert (time == scrambled.index.get_level_values('time')).all().all()
        assert len(time.unique()) == len(time)

    def test_time_df_sorts_on_plot_using_multiindex_level0_as_x(self):
        df = self.time_df.set_index(['time', 'B'])
        scrambled = df.sample(frac=1)
        plot = scrambled.hvplot()
        time = plot.data.index.get_level_values('time')
        assert plot.kdims == ['time']
        assert (time == df.index.get_level_values('time')).all()
        assert len(time.unique()) == len(time)

    def testtime_df_does_not_sort_on_plot_if_sort_date_off_using_multiindex_level0_as_x(self):
        df = self.time_df.set_index(['time', 'B'])
        scrambled = df.sample(frac=1)
        plot = scrambled.hvplot(sort_date=False)
        time = plot.data.index.get_level_values('time')
        assert plot.kdims == ['time']
        assert (time == scrambled.index.get_level_values('time')).all().all()
        assert len(time.unique()) == len(time)

    def test_time_df_with_groupby_as_derived_datetime(self):
        plot = self.time_df.hvplot(groupby='time.dayofweek', dynamic=False)
        assert list(plot.keys()) == [0, 1, 2, 3, 4, 5, 6]
        assert list(plot.dimensions()) == ['time.dayofweek', 'index', 'A']

    def test_time_df_with_by_as_derived_datetime(self):
        plot = self.time_df.hvplot(by='time.month', dynamic=False)
        assert list(plot.keys()) == [1]
        assert list(plot.dimensions()) == ['time.month', 'index', 'A']

    def test_time_df_with_x_as_derived_datetime(self):
        plot = self.time_df.hvplot.scatter(x='time.day', dynamic=False)
        assert list(plot.dimensions()) == ['time.day', 'A']

    def test_time_df_as_index_with_x_as_derived_datetime_using_name(self):
        indexed = self.time_df.set_index('time')
        plot = indexed.hvplot.scatter(x='time.day', dynamic=False)
        assert list(plot.dimensions()) == ['time.day', 'A']

    def test_time_df_as_index_with_x_as_derived_datetime_using_index(self):
        indexed = self.time_df.set_index('time')
        plot = indexed.hvplot.scatter(x='index.day', dynamic=False)
        assert list(plot.dimensions()) == ['index.day', 'A']

    def test_default_y_not_in_by(self):
        plot = self.cat_df.hvplot.scatter(by='x')
        assert plot.kdims == ['x']
        assert plot[1].kdims == ['index']
        assert plot[1].vdims == ['y']

    def test_errorbars_no_hover(self):
        plot = self.df_desc.hvplot.errorbars(y='mean', yerr1='std')
        assert list(plot.dimensions()) == ['index', 'mean', 'std']
        bkplot = Store.renderers['bokeh'].get_plot(plot)
        assert not bkplot.tools

    def test_labels_format(self):
        plot = self.df.hvplot('x', 'y', text='({x}, {y})', kind='labels')
        assert list(plot.dimensions()) == [Dimension('x'), Dimension('y'), Dimension('label')]
        assert list(plot.data['label']) == ['(1, 2)', '(3, 4)', '(5, 6)']
        assert 'label' not in self.df

    def test_labels_no_format_edge_case(self):
        plot = self.edge_df.hvplot.labels('Longitude', 'Latitude')
        assert list(plot.dimensions()) == [
            Dimension('Longitude'),
            Dimension('Latitude'),
            Dimension('Volume {m3}'),
        ]
        assert list(plot.data['Volume {m3}']) == ['1', '2', '3']

    def test_labels_format_float(self):
        plot = self.edge_df.hvplot.labels(
            'Longitude', 'Latitude', text='{Longitude:.1f}E {Latitude:.2f}N'
        )
        assert list(plot.dimensions()) == [
            Dimension('Longitude'),
            Dimension('Latitude'),
            Dimension('label'),
        ]
        assert list(plot.data['label']) == ['-58.7E -34.58N', '-47.9E -15.78N', '-70.7E -33.45N']

    def test_labels_by(self):
        plot = self.edge_df.hvplot.labels(
            'Longitude', 'Latitude', text='{Longitude:.1f}E {Latitude:.2f}N', by='Volume {m3}'
        )
        assert isinstance(plot, NdOverlay)

    def test_labels_by_subplots(self):
        plot = self.edge_df.hvplot.labels(
            'Longitude',
            'Latitude',
            text='{Longitude:.1f}E {Latitude:.2f}N',
            by='Volume {m3}',
            subplots=True,
        )
        assert isinstance(plot, NdLayout)

    def test_groupby_from_index(self):
        hmap = self.cat_df_index.hvplot.scatter(x='x', y='y', groupby='category', dynamic=False)
        assert hmap.kdims == ['category']
        assert hmap.vdims == []
        assert list(hmap.keys()) == ['A', 'B', 'C']
        assert hmap.last.kdims == ['x']
        assert hmap.last.vdims == ['y']

    def test_multi_index_groupby_from_index(self):
        hmap = self.multii_df.hvplot.scatter(x='A', y='C', groupby='B', dynamic=False)
        assert hmap.kdims == ['B']
        assert hmap.vdims == []
        assert list(hmap.keys()) == ['a', 'b']
        assert hmap.last.kdims == ['A']
        assert hmap.last.vdims == ['C']

    @pytest.mark.xfail(reason='See https://github.com/holoviz/hvplot/issues/1364')
    def test_hierarchical_columns_auto_stack(self):
        import pandas as pd

        arrays = [
            ['bar', 'bar', 'baz', 'baz', 'foo', 'foo', 'qux', 'qux'],
            ['one', 'two', 'one', 'two', 'one', 'two', 'one', 'two'],
        ]
        tuples = list(zip(*arrays))
        index = pd.MultiIndex.from_tuples(tuples)
        df = pd.DataFrame(np.random.randn(3, 8), index=['A', 'B', 'C'], columns=index)
        df.hvplot.scatter()

    def test_bar_y_from_index_with_by(self):
        # Testing a somewhat silly plot but that seemed to be supported
        # https://github.com/holoviz/hvplot/blob/6c96c7e9abcd44380d2122e3d86827dedab32dea/hvplot/converter.py#L1996-L1999
        plot = self.cat_df_index_y.hvplot.bar(x='x', y='y', by='category')
        assert plot.kdims == ['x', 'category']
        assert plot.vdims == ['y']

    def test_table_datetime_index_displayed(self):
        table = self.dt_df.hvplot.table()
        assert table.kdims[0] == 'index'

    def test_table_multi_index_displayed(self):
        table = self.multii_df.hvplot.table()
        assert table.kdims[:2] == self.multii_df.index.names


class TestChart1DDask(TestChart1D):
    def setUp(self):
        super().setUp()
        try:
            import dask.dataframe as dd
        except ImportError:
            raise SkipTest('Dask not available')
        import hvplot.dask  # noqa

        self.df = dd.from_pandas(self.df, npartitions=2)
        self.dt_df = dd.from_pandas(self.dt_df, npartitions=3)
        self.cat_df = dd.from_pandas(self.cat_df, npartitions=3)
        self.cat_df_index = dd.from_pandas(self.cat_df_index, npartitions=3)
        self.cat_df_index_y = dd.from_pandas(self.cat_df_index_y, npartitions=3)
        self.cat_only_df = dd.from_pandas(self.cat_only_df, npartitions=1)

    def test_by_datetime_accessor(self):
        raise SkipTest("Can't expand dt accessor columns when using dask")

    def test_multi_index_groupby_from_index(self):
        raise SkipTest('Dask does not support MultiIndex Dataframes.')

    def test_table_datetime_index_displayed(self):
        raise SkipTest('Only supported for Pandas DatetimeIndex.')

    def test_table_multi_index_displayed(self):
        raise SkipTest('Dask does not support MultiIndex Dataframes.')<|MERGE_RESOLUTION|>--- conflicted
+++ resolved
@@ -1,14 +1,9 @@
-<<<<<<< HEAD
-import numpy as np
-import pytest
-
-=======
->>>>>>> 4d295b7a
 from unittest import SkipTest, expectedFailure
 from parameterized import parameterized
 
 import numpy as np
 import pandas as pd
+import pytest
 
 from holoviews.core.dimension import Dimension
 from holoviews import NdLayout, NdOverlay, Store, dim, render
@@ -518,8 +513,6 @@
 
     @pytest.mark.xfail(reason='See https://github.com/holoviz/hvplot/issues/1364')
     def test_hierarchical_columns_auto_stack(self):
-        import pandas as pd
-
         arrays = [
             ['bar', 'bar', 'baz', 'baz', 'foo', 'foo', 'qux', 'qux'],
             ['one', 'two', 'one', 'two', 'one', 'two', 'one', 'two'],
