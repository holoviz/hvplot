from functools import partial
import warnings

import holoviews as _hv
<<<<<<< HEAD
import numpy as _np
=======
from packaging.version import Version
>>>>>>> 647519dc

from ..backend_transforms import _transfer_opts_cur_backend
from ..converter import HoloViewsConverter
from ..util import with_hv_extension


@with_hv_extension
def scatter_matrix(data, c=None, chart='scatter', diagonal='hist',
                   alpha=0.5, nonselection_alpha=0.1,
                   tools=None, cmap=None, colormap=None,
                   diagonal_kwds=None, hist_kwds=None, density_kwds=None,
                   datashade=False, rasterize=False, dynspread=False, spread=False,
                   **kwds):
    """
    Scatter matrix of numeric columns.

    A scatter_matrix shows all the pairwise relationships between the columns.
    Each non-diagonal plots the corresponding columns against each other,
    while the diagonal plot shows the distribution of each individual column.

    This function is closely modelled on :func:`pandas.plotting.scatter_matrix`.

    Parameters:
    -----------
    data: DataFrame
        The data to plot. Every column is compared to every other column.
    c: str, optional
        Column to color by
    chart: str, optional
        Chart type for the off-diagonal plots (one of 'scatter', 'bivariate', 'hexbin')
    diagonal: str, optional
        Chart type for the diagonal plots (one of 'hist', 'kde')
    alpha: float, optional
        Transparency level for the off-diagonal plots
    nonselection_alpha: float, optional
        Transparency level for nonselected object in the off-diagonal plots
    tools: list of str, optional
        Interaction tools to include
        Defaults are 'box_select' and 'lasso_select'
    cmap/colormap: str or colormap object, optional
        Colormap to use when ``c`` is set.
        Default is `Category10 <https://github.com/d3/d3-3.x-api-reference/blob/master/Ordinal-Scales.md#category10>`.
    diagonal_kwds/hist_kwds/density_kwds: dict, optional
        Keyword options for the diagonal plots
    datashade (default=False):
        Whether to apply rasterization and shading (colormapping) using
        the Datashader library, returning an RGB object instead of 
        individual points
    rasterize (default=False):
        Whether to apply rasterization using the Datashader library,
        returning an aggregated Image (to be colormapped by the 
        plotting backend) instead of individual points
    dynspread (default=False):
        For plots generated with datashade=True or rasterize=True, 
        automatically increase the point size when the data is sparse
        so that individual points become more visible.
        kwds supported include ``max_px``, ``threshold``,  ``shape``, ``how`` and ``mask``.
    spread (default=False):
        Make plots generated with datashade=True or rasterize=True 
        increase the point size to make points more visible, by
        applying a fixed spreading of a certain number of cells/pixels. kwds
        supported include: ``px``, ``shape``, ``how`` and ``mask``.
    kwds: Keyword options for the off-diagonal plots and datashader's spreading , optional

    Returns:
    --------
    obj : HoloViews object
        The HoloViews representation of the plot.

    See Also
    --------
        :func:`pandas.plotting.scatter_matrix` : Equivalent pandas function.
    """
    
    data = _hv.Dataset(data)
    supported = list(HoloViewsConverter._kind_mapping)
    if diagonal not in supported:
        raise ValueError('diagonal type must be one of: %s, found %s' %
                         (supported, diagonal))
    if chart not in supported:
        raise ValueError('Chart type must be one of: %s, found %s' %
                         (supported, chart))
    diagonal = HoloViewsConverter._kind_mapping[diagonal]
    chart = HoloViewsConverter._kind_mapping[chart]

    if rasterize or datashade:
        try:
            import datashader  # noqa
        except ImportError:
            raise ImportError("rasterize and datashade require "
                              "datashader to be installed.")
        from ..util import hv_version
        if hv_version <= Version('1.14.6'):
            warnings.warn(
                "Versions of holoviews before 1.14.7 did not suppport "
                "dynamic update of rasterized/datashaded scatter matrix. "
                "Update holoviews to a newer version."
            )
    
    if rasterize and datashade:
        raise ValueError("Choose to either rasterize or "
                         "datashade the scatter matrix, not both.")

    if not rasterize and not datashade and (spread or dynspread):
        raise ValueError("dynspread or spread need rasterize "
                         "or datashade to be set to True.")

    if rasterize:
        import holoviews.operation.datashader as hd
        if dynspread or spread:
            if hd.ds_version < Version('0.12.0'):
                raise RuntimeError(
                    'Any version of datashader less than 0.12.0 does '
                    'not support rasterize with dynspread or spread.')

    #remove datashade kwds
    if datashade or rasterize:
        import holoviews.operation.datashader as hd 

        ds_kwds = {}
        if 'aggregator' in kwds:
            ds_kwds['aggregator'] = kwds.pop('aggregator')

    #remove dynspread kwds
    sp_kwds = {}
    if dynspread:
        if 'max_px' in kwds:
            sp_kwds['max_px'] = kwds.pop('max_px')
        if 'threshold' in kwds:
            sp_kwds['threshold'] = kwds.pop('threshold')
        if 'shape' in kwds:
            sp_kwds['shape'] = kwds.pop('shape')
        if 'how' in kwds:
            sp_kwds['how'] = kwds.pop('how')
        if 'mask' in kwds:
            sp_kwds['mask'] = kwds.pop('mask')
    if spread:
        if 'px' in kwds:
            sp_kwds['px'] = kwds.pop('px')
        if 'shape' in kwds:
            sp_kwds['shape'] = kwds.pop('shape')
        if 'how' in kwds:
            sp_kwds['how'] = kwds.pop('how')
        if 'mask' in kwds:
            sp_kwds['mask'] = kwds.pop('mask')

    tools = tools or ['box_select', 'lasso_select']
    chart_opts = dict(alpha=alpha, tools=tools,
                      nonselection_alpha=nonselection_alpha, **kwds)
    if c:
        if cmap and colormap:
            raise TypeError("Only specify `cmap` or `colormap`.")
        ncolors = len(_np.unique(data.dimension_values(c)))
        cmap = cmap or colormap or 'Category10'
        cmap = _hv.plotting.util.process_cmap(cmap, ncolors=ncolors, categorical=True)
        chart_opts['cmap'] = cmap

    #get initial scatter matrix.  No color.
    grid = _hv.operation.gridmatrix(data, diagonal_type=diagonal, chart_type=chart)

    if c:
        #change colors for scatter matrix
        chart_opts['color'] = c
        # Add color vdim to each plot.
        grid = grid.map(lambda x: x.clone(vdims=x.vdims+[c]), 'Scatter')
        # create a new scatter matrix with groups for each catetory, so now the histogram will
        # show separate colors for each group.
        groups = _hv.operation.gridmatrix(data.groupby(c).overlay(),
                                          chart_type=chart,
                                          diagonal_type=diagonal)
        # take the correct layer from each Overlay object within the scatter matrix.
        grid = (grid * groups).map(lambda x: x.get(0) if isinstance(x.get(0), chart) else x.get(1),
                                   _hv.Overlay)

    if (diagonal_kwds and hist_kwds) or \
       (diagonal_kwds and density_kwds) or \
       (hist_kwds and density_kwds):
        raise TypeError('Specify at most one of `diagonal_kwds`, `hist_kwds`, or '
                        '`density_kwds`.')

    diagonal_opts = diagonal_kwds or hist_kwds or density_kwds or {}
    # set the histogram colors
    if c:
        diagonal_opts['fill_color'] = _hv.Cycle(cmap)
    # actually changing to the same color scheme for both scatter and histogram plots.
    grid = grid.options(
        {chart.__name__: chart_opts, diagonal.__name__: diagonal_opts},
        backend='bokeh',
    )
    
    # Perform datashade options after all the coloring is finished.
    if datashade or rasterize:
        aggregatefn = hd.datashade if datashade else hd.rasterize
        grid = grid.map(partial(aggregatefn, **ds_kwds), specs=chart)
        if spread or dynspread:
            spreadfn = hd.dynspread if dynspread else (hd.spread if spread else lambda z, **_: z)
            eltype = _hv.RGB if datashade else _hv.Image
            grid = grid.map(partial(spreadfn, **sp_kwds), specs=eltype)
 
    grid = _transfer_opts_cur_backend(grid)
    return grid<|MERGE_RESOLUTION|>--- conflicted
+++ resolved
@@ -2,11 +2,9 @@
 import warnings
 
 import holoviews as _hv
-<<<<<<< HEAD
 import numpy as _np
-=======
+
 from packaging.version import Version
->>>>>>> 647519dc
 
 from ..backend_transforms import _transfer_opts_cur_backend
 from ..converter import HoloViewsConverter
