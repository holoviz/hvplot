"""
interactive API
"""

import abc
import operator
import sys
from functools import partial
from types import FunctionType, MethodType

import holoviews as hv
import pandas as pd
import panel as pn
import param

from panel.layout import Column, Row, VSpacer, HSpacer
from panel.util import get_method_owner, full_groupby
from panel.widgets.base import Widget

<<<<<<< HEAD
from .converter import HoloViewsConverter
from .util import is_tabular, is_xarray, is_xarray_dataarray
=======
from .util import _flatten, is_tabular, is_xarray, is_xarray_dataarray
>>>>>>> f2f1b6c5


def _find_widgets(op):
    widgets = []
    op_args = list(op['args'])+list(op['kwargs'].values())
    op_args = _flatten(op_args)
    for op_arg in op_args:
        if 'panel' in sys.modules:
            if isinstance(op_arg, Widget) and op_arg not in widgets:
                widgets.append(op_arg)
        if isinstance(op_arg, hv.dim):
            for nested_op in op_arg.ops:
                for widget in _find_widgets(nested_op):
                    if widget not in widgets:
                        widgets.append(widget)
        if 'ipywidgets' in sys.modules:
            from ipywidgets import Widget as IPyWidget
            if isinstance(op_arg, IPyWidget) and op_arg not in widgets:
                widgets.append(op_arg)
        if (isinstance(op_arg, param.Parameter) and
            isinstance(op_arg.owner, pn.widgets.Widget) and
            op_arg.owner not in widgets):
            widgets.append(op_arg.owner)
    return widgets


class Interactive:
    """
    Interactive is a wrapper around a Python object that lets users create
    interactive pipelines by calling existing APIs on an object with
    dynamic parameters or widgets.
    """

    __metaclass__ = abc.ABCMeta

    _fig = None

    def __new__(cls, obj, **kwargs):
        if 'fn' in kwargs:
            fn = kwargs.pop('fn')
        elif isinstance(obj, (FunctionType, MethodType)):
            fn = pn.panel(obj, lazy=True)
            obj = fn.eval(obj)
        else:
            fn = None
        clss = cls
        for subcls in cls.__subclasses__():
            if subcls.applies(obj):
                clss = subcls
        inst = super(Interactive, cls).__new__(clss)
        inst._obj = obj
        inst._fn = fn
        return inst

    @classmethod
    def applies(cls, obj):
        return True

    def __init__(self, obj, transform=None, fn=None, plot=False, depth=0,
                 loc='top_left', center=False, dmap=False, inherit_kwargs={},
                 max_rows=100, method=None, **kwargs):
        self._init = False
        if self._fn is not None:
            for _, params in full_groupby(self._fn_params, lambda x: id(x.owner)):
                params[0].owner.param.watch(self._update_obj, [p.name for p in params])
        self._method = method
        if transform is None:
            dim = '*'
            transform = hv.util.transform.dim
            if is_xarray(obj):
                transform = hv.util.transform.xr_dim
                if is_xarray_dataarray(obj):
                    dim = obj.name
                if dim is None:
                    raise ValueError(
                        "Cannot use interactive API on DataArray without name."
                        "Assign a name to the DataArray and try again."
                    )
            elif is_tabular(obj):
                transform = hv.util.transform.df_dim
            self._transform = transform(dim)
        else:
            self._transform = transform
        self._plot = plot
        self._depth = depth
        self._loc = loc
        self._center = center
        self._dmap = dmap
        self._inherit_kwargs = inherit_kwargs
        self._max_rows = max_rows
        self._kwargs = kwargs
        ds = hv.Dataset(self._obj)
        self._current = self._transform.apply(ds, keep_index=True, compute=False)
        self._init = True
        self.hvplot = _hvplot(self)

    def _update_obj(self, *args):
        self._obj = self._fn.eval(self._fn.object)

    @property
    def _fn_params(self):
        if self._fn is None:
            deps = []
        elif isinstance(self._fn, pn.param.ParamFunction):
            dinfo = getattr(self._fn.object, '_dinfo', {})
            deps = list(dinfo.get('dependencies', [])) + list(dinfo.get('kw', {}).values())
        else:
            parameterized = get_method_owner(self._fn.object)
            deps = parameterized.param.method_dependencies(self._fn.object.__name__)
        return deps

    @property
    def _params(self):
        ps = self._fn_params
        for k, p in self._transform.params.items():
            if k == 'ax' or p in ps:
                continue
            ps.append(p)
        return ps

    @property
    def _callback(self):
        @pn.depends(*self._params)
        def evaluate(*args, **kwargs):
            obj = self._obj
            ds = hv.Dataset(obj)
            transform = self._transform
            if ds.interface.datatype == 'xarray' and is_xarray_dataarray(obj):
                transform = transform.clone(obj.name)
            obj = transform.apply(ds, keep_index=True, compute=False)
            if self._method:
                obj = getattr(obj, self._method, obj)
            if self._plot:
                return Interactive._fig
            elif isinstance(obj, pd.DataFrame):
                return pn.pane.DataFrame(obj, max_rows=self._max_rows, **self._kwargs)
            else:
                return obj
        return evaluate

    def _clone(self, transform=None, plot=None, loc=None, center=None,
               dmap=None, copy=False, **kwargs):
        plot = self._plot or plot
        transform = transform or self._transform
        loc = self._loc if loc is None else loc
        center = self._center if center is None else center
        dmap = self._dmap if dmap is None else dmap
        depth = self._depth+1
        if copy:
            kwargs = dict(self._kwargs, inherit_kwargs=self._inherit_kwargs, method=self._method, **kwargs)
        else:
            kwargs = dict(self._inherit_kwargs, **dict(self._kwargs, **kwargs))
        return type(self)(self._obj, fn=self._fn, transform=transform, plot=plot, depth=depth,
                         loc=loc, center=center, dmap=dmap, **kwargs)

    def _repr_mimebundle_(self, include=[], exclude=[]):
        return self.layout()._repr_mimebundle_()

    def __dir__(self):
        current = self._current
        if self._method:
            current = getattr(current, self._method)
        extras = {attr for attr in dir(current) if not attr.startswith('_')}
        if is_tabular(current) and hasattr(current, 'columns'):
            extras |= set(current.columns)
        try:
            return sorted(set(super().__dir__()) | extras)
        except Exception:
            return sorted(set(dir(type(self))) | set(self.__dict__) | extras)

    def _resolve_accessor(self):
        if not self._method:
            return self._clone(copy=True)
        transform = type(self._transform)(self._transform, self._method, accessor=True)
        transform._ns = self._current
        inherit_kwargs = {}
        if self._method == 'plot':
            inherit_kwargs['ax'] = self._get_ax_fn()
        try:
            new = self._clone(transform, inherit_kwargs=inherit_kwargs)
        finally:
            self._method = None
        return new

    def __getattribute__(self, name):
        self_dict = super().__getattribute__('__dict__')
        if not self_dict.get('_init'):
            return super().__getattribute__(name)

        current = self_dict['_current']
        method = self_dict['_method']
        if method:
            current = getattr(current, method)
        extras = [d for d in dir(current) if not d.startswith('_')]
        if name in extras and name not in super().__dir__():
            new = self._resolve_accessor()
            new._method = name
            try:
                new.__doc__ = getattr(current, name).__doc__
            except Exception:
                pass
            return new
        return super().__getattribute__(name)

    @staticmethod
    def _get_ax_fn():
        @pn.depends()
        def get_ax():
            from matplotlib.backends.backend_agg import FigureCanvas
            from matplotlib.pyplot import Figure
            Interactive._fig = fig = Figure()
            FigureCanvas(fig)
            return fig.subplots()
        return get_ax

    def __call__(self, *args, **kwargs):
        if self._method is None:
            if self._depth == 0:
                return self._clone(*args, **kwargs)
            raise AttributeError
        elif self._method == 'plot':
            kwargs['ax'] = self._get_ax_fn()
        new = self._clone(copy=True)
        try:
            method = type(new._transform)(new._transform, new._method, accessor=True)
            kwargs = dict(new._inherit_kwargs, **kwargs)
            clone = new._clone(method(*args, **kwargs), plot=new._method == 'plot')
        finally:
            new._method = None
        return clone

    #----------------------------------------------------------------
    # Interactive pipeline APIs
    #----------------------------------------------------------------

    def __array_ufunc__(self, *args, **kwargs):
        new = self._resolve_accessor()
        transform = new._transform
        transform = args[0](transform, *args[3:], **kwargs)
        return new._clone(transform)

    def _apply_operator(self, operator, *args, **kwargs):
        new = self._resolve_accessor()
        transform = new._transform
        transform = type(transform)(transform, operator, *args)
        return new._clone(transform)

    # Builtin functions
    def __abs__(self):
        return self._apply_operator(abs)

    def __round__(self, ndigits=None):
        args = () if ndigits is None else (ndigits,)
        return self._apply_operator(round, *args)

    # Unary operators
    def __neg__(self):
        return self._apply_operator(operator.neg)
    def __not__(self):
        return self._apply_operator(operator.not_)
    def __invert__(self):
        return self._apply_operator(operator.inv)
    def __pos__(self):
        return self._apply_operator(operator.pos)

    # Binary operators
    def __add__(self, other):
        other = other._transform if isinstance(other, Interactive) else other
        return self._apply_operator(operator.add, other)
    def __and__(self, other):
        other = other._transform if isinstance(other, Interactive) else other
        return self._apply_operator(operator.and_, other)
    def __div__(self, other):
        other = other._transform if isinstance(other, Interactive) else other
        return self._apply_operator(operator.div, other)
    def __eq__(self, other):
        other = other._transform if isinstance(other, Interactive) else other
        return self._apply_operator(operator.eq, other)
    def __floordiv__(self, other):
        other = other._transform if isinstance(other, Interactive) else other
        return self._apply_operator(operator.floordiv, other)
    def __ge__(self, other):
        other = other._transform if isinstance(other, Interactive) else other
        return self._apply_operator(operator.ge, other)
    def __gt__(self, other):
        other = other._transform if isinstance(other, Interactive) else other
        return self._apply_operator(operator.gt, other)
    def __le__(self, other):
        other = other._transform if isinstance(other, Interactive) else other
        return self._apply_operator(operator.le, other)
    def __lt__(self, other):
        other = other._transform if isinstance(other, Interactive) else other
        return self._apply_operator(operator.lt, other)
    def __lshift__(self, other):
        other = other._transform if isinstance(other, Interactive) else other
        return self._apply_operator(operator.lshift, other)
    def __mod__(self, other):
        other = other._transform if isinstance(other, Interactive) else other
        return self._apply_operator(operator.mod, other)
    def __mul__(self, other):
        other = other._transform if isinstance(other, Interactive) else other
        return self._apply_operator(operator.mul, other)
    def __ne__(self, other):
        other = other._transform if isinstance(other, Interactive) else other
        return self._apply_operator(operator.ne, other)
    def __or__(self, other):
        other = other._transform if isinstance(other, Interactive) else other
        return self._apply_operator(operator.or_, other)
    def __rshift__(self, other):
        other = other._transform if isinstance(other, Interactive) else other
        return self._apply_operator(operator.rshift, other)
    def __pow__(self, other):
        other = other._transform if isinstance(other, Interactive) else other
        return self._apply_operator(operator.pow, other)
    def __sub__(self, other):
        other = other._transform if isinstance(other, Interactive) else other
        return self._apply_operator(operator.sub, other)
    def __truediv__(self, other):
        other = other._transform if isinstance(other, Interactive) else other
        return self._apply_operator(operator.truediv, other)

    # Reverse binary operators
    def __radd__(self, other):
        other = other._transform if isinstance(other, Interactive) else other
        return self._apply_operator(operator.div, other, reverse=True)
    def __rand__(self, other):
        other = other._transform if isinstance(other, Interactive) else other
        return self._apply_operator(operator.and_, other, reverse=True)
    def __rdiv__(self, other):
        other = other._transform if isinstance(other, Interactive) else other
        return self._apply_operator(operator.div, other, reverse=True)
    def __rfloordiv__(self, other):
        other = other._transform if isinstance(other, Interactive) else other
        return self._apply_operator(operator.floordiv, other, reverse=True)
    def __rlshift__(self, other):
        other = other._transform if isinstance(other, Interactive) else other
        return self._apply_operator(operator.rlshift, other)
    def __rmod__(self, other):
        other = other._transform if isinstance(other, Interactive) else other
        return self._apply_operator(operator.mod, other, reverse=True)
    def __rmul__(self, other):
        other = other._transform if isinstance(other, Interactive) else other
        return self._apply_operator(operator.mul, other, reverse=True)
    def __ror__(self, other):
        other = other._transform if isinstance(other, Interactive) else other
        return self._apply_operator(operator.or_, other, reverse=True)
    def __rpow__(self, other):
        other = other._transform if isinstance(other, Interactive) else other
        return self._apply_operator(operator.pow, other, reverse=True)
    def __rrshift__(self, other):
        other = other._transform if isinstance(other, Interactive) else other
        return self._apply_operator(operator.rrshift, other)
    def __rsub__(self, other):
        other = other._transform if isinstance(other, Interactive) else other
        return self._apply_operator(operator.sub, other, reverse=True)
    def __rtruediv__(self, other):
        other = other._transform if isinstance(other, Interactive) else other
        return self._apply_operator(operator.truediv, other, reverse=True)

    def __getitem__(self, other):
        other = other._transform if isinstance(other, Interactive) else other
        return self._apply_operator(operator.getitem, other)

    def _plot(self, *args, **kwargs):
        @pn.depends()
        def get_ax():
            from matplotlib.backends.backend_agg import FigureCanvas
            from matplotlib.pyplot import Figure
            Interactive._fig = fig = Figure()
            FigureCanvas(fig)
            return fig.subplots()
        kwargs['ax'] = get_ax
        new = self._resolve_accessor()
        transform = new._transform
        transform = type(transform)(transform, 'plot', accessor=True)
        return new._clone(transform(*args, **kwargs), plot=True)

    #----------------------------------------------------------------
    # Public API
    #----------------------------------------------------------------

    def dmap(self):
        """
        Wraps the output in a DynamicMap. Only valid if the output
        is a HoloViews object.
        """
        return hv.DynamicMap(self._callback)

    def eval(self):
        """
        Returns the currrent state of the interactive expression. The
        returned object is no longer interactive.
        """
        obj = self._current
        if self._method:
            return getattr(obj, self._method, obj)
        return obj

    def layout(self, **kwargs):
        """
        Returns a layout of the widgets and output arranged according
        to the center and widget location specified in the
        interactive call.
        """
        widget_box = self.widgets()
        panel = self.output()
        loc = self._loc
        if loc in ('left', 'right'):
            widgets = Column(VSpacer(), widget_box, VSpacer())
        elif loc in ('top', 'bottom'):
            widgets = Row(HSpacer(), widget_box, HSpacer())
        elif loc in ('top_left', 'bottom_left'):
            widgets = Row(widget_box, HSpacer())
        elif loc in ('top_right', 'bottom_right'):
            widgets = Row(HSpacer(), widget_box)
        elif loc in ('left_top', 'right_top'):
            widgets = Column(widget_box, VSpacer())
        elif loc in ('left_bottom', 'right_bottom'):
            widgets = Column(VSpacer(), widget_box)
        center = self._center
        if not widgets:
            if center:
                components = [HSpacer(), panel, HSpacer()]
            else:
                components = [panel]
        elif center:
            if loc.startswith('left'):
                components = [widgets, HSpacer(), panel, HSpacer()]
            elif loc.startswith('right'):
                components = [HSpacer(), panel, HSpacer(), widgets]
            elif loc.startswith('top'):
                components = [HSpacer(), Column(widgets, Row(HSpacer(), panel, HSpacer())), HSpacer()]
            elif loc.startswith('bottom'):
                components = [HSpacer(), Column(Row(HSpacer(), panel, HSpacer()), widgets), HSpacer()]
        else:
            if loc.startswith('left'):
                components = [widgets, panel]
            elif loc.startswith('right'):
                components = [panel, widgets]
            elif loc.startswith('top'):
                components = [Column(widgets, panel)]
            elif loc.startswith('bottom'):
                components = [Column(panel, widgets)]
        return Row(*components, **kwargs)

    def holoviews(self):
        """
        Returns a HoloViews object to render the output of this
        pipeline. Only works if the output of this pipeline is a
        HoloViews object, e.g. from an .hvplot call.
        """
        return hv.DynamicMap(self._callback)

    def output(self):
        """
        Returns the output of the interactive pipeline, which is
        either a HoloViews DynamicMap or a Panel object.

        Returns
        -------
        DynamicMap or Panel object wrapping the interactive output.
        """
        return self.holoviews() if self._dmap else self.panel(**self._kwargs)

    def panel(self, **kwargs):
        """
        Wraps the output in a Panel component.
        """
        return pn.panel(self._callback, **kwargs)

    def widgets(self):
        """
        Returns a Column of widgets which control the interactive output.

        Returns
        -------
        A Column of widgets
        """
        widgets = []
        for p in self._fn_params:
            if (isinstance(p.owner, pn.widgets.Widget) and
                p.owner not in widgets):
                widgets.append(p.owner)
        for op in self._transform.ops:
            for w in _find_widgets(op):
                if w not in widgets:
                    widgets.append(w)
        return pn.Column(*widgets)


class _hvplot:
    _kinds = tuple(HoloViewsConverter._kind_mapping)

    __slots__ = ["_interactive"]

    def __init__(self, _interactive):
        self._interactive = _interactive

    def __call__(self, *args, _kind=None, **kwargs):
        # The underscore in _kind is to not overwrite it
        # if 'kind' is in kwargs and the function
        # is used with partial.
        if _kind and "kind" in kwargs:
            raise TypeError(f"{_kind}() got an unexpected keyword argument 'kind'")
        if _kind:
            kwargs["kind"] = _kind

        new = self._interactive._resolve_accessor()
        transform = new._transform
        transform = type(transform)(transform, 'hvplot', accessor=True)
        dmap = 'kind' not in kwargs or not isinstance(kwargs['kind'], str)
        return new._clone(transform(*args, **kwargs), dmap=dmap)

    def __getattr__(self, attr):
        if attr in self._kinds:
            return partial(self, _kind=attr)
        else:
            raise AttributeError(f"'hvplot' object has no attribute '{attr}'")

    def __dir__(self):
        # This function is for autocompletion
        return self._interactive._obj.hvplot.__all__<|MERGE_RESOLUTION|>--- conflicted
+++ resolved
@@ -17,12 +17,8 @@
 from panel.util import get_method_owner, full_groupby
 from panel.widgets.base import Widget
 
-<<<<<<< HEAD
 from .converter import HoloViewsConverter
-from .util import is_tabular, is_xarray, is_xarray_dataarray
-=======
 from .util import _flatten, is_tabular, is_xarray, is_xarray_dataarray
->>>>>>> f2f1b6c5
 
 
 def _find_widgets(op):
