--- conflicted
+++ resolved
@@ -292,11 +292,8 @@
         else:
             kwargs = dict(self._inherit_kwargs, **dict(self._kwargs, **kwargs))
         return type(self)(self._obj, fn=self._fn, transform=transform, plot=plot, depth=depth,
-<<<<<<< HEAD
-                         loc=loc, center=center, dmap=dmap, max_rows=self._max_rows, **kwargs)
-=======
-                         loc=loc, center=center, dmap=dmap, _shared_obj=self._shared_obj, **kwargs)
->>>>>>> 87d670f3
+                         loc=loc, center=center, dmap=dmap, _shared_obj=self._shared_obj,
+                         max_rows=self._max_rows, **kwargs)
 
     def _repr_mimebundle_(self, include=[], exclude=[]):
         return self.layout()._repr_mimebundle_()
