import difflib
from functools import partial

import param
import holoviews as hv
import pandas as pd
import numpy as np
import colorcet as cc

from bokeh.models import HoverTool
from holoviews.core.dimension import Dimension
from holoviews.core.spaces import DynamicMap, HoloMap, Callable
from holoviews.core.overlay import NdOverlay
from holoviews.core.options import Store, Cycle, Palette
from holoviews.core.layout import NdLayout
from holoviews.core.util import max_range
from holoviews.element import (
    Curve, Scatter, Area, Bars, BoxWhisker, Dataset, Distribution,
    Table, HeatMap, Image, HexTiles, QuadMesh, Bivariate, Histogram,
    Violin, Contours, Polygons, Points, Path, Labels, RGB, ErrorBars,
    VectorField, Rectangles, Segments
)
from holoviews.plotting.bokeh import OverlayPlot, colormap_generator
from holoviews.plotting.util import process_cmap
from holoviews.operation import histogram
from holoviews.streams import Buffer, Pipe
from holoviews.util.transform import dim
from packaging.version import Version
from pandas import DatetimeIndex, MultiIndex

from .backend_transforms import _transfer_opts_cur_backend
from .util import (
    filter_opts, hv_version, is_tabular, is_series, is_dask, is_intake, is_cudf,
    is_streamz, is_ibis, is_xarray, is_xarray_dataarray, process_crs,
    process_intake, process_xarray, check_library, is_geodataframe,
    process_derived_datetime_xarray, process_derived_datetime_pandas,
    _convert_col_names_to_str,
)
from .utilities import hvplot_extension

renderer = hv.renderer('bokeh')


class StreamingCallable(Callable):
    """
    StreamingCallable is a DynamicMap callback wrapper which keeps
    a handle to start and stop a dynamic stream.
    """

    periodic = param.Parameter()

    def clone(self, callable=None, **overrides):
        """
        Allows making a copy of the Callable optionally overriding
        the callable and other parameters.
        """
        old = {k: v for k, v in self.param.get_param_values()
               if k not in ['callable', 'name']}
        params = dict(old, **overrides)
        callable = self.callable if callable is None else callable
        return self.__class__(callable, **params)

    def start(self):
        """
        Start the periodic callback
        """
        if not self.periodic._running:
            self.periodic.start()
        else:
            raise Exception('PeriodicCallback already running.')

    def stop(self):
        """
        Stop the periodic callback
        """
        if self.periodic._running:
            self.periodic.stop()
        else:
            raise Exception('PeriodicCallback not running.')



class HoloViewsConverter:
    """
    Generic options
    ---------------
    autorange (default=None): Literal['x', 'y'] | None
        Whether to enable auto-ranging along the x- or y-axis when
        zooming. Requires HoloViews >= 1.16.
    clim: tuple
        Lower and upper bound of the color scale
    cnorm (default='linear'): str
        Color scaling which must be one of 'linear', 'log' or 'eq_hist'
    colorbar (default=False): boolean
        Enables a colorbar
    fontscale: number
        Scales the size of all fonts by the same amount, e.g. fontscale=1.5
        enlarges all fonts (title, xticks, labels etc.) by 50%
    fontsize: number or dict
        Set title, label and legend text to the same fontsize. Finer control
        by using a dict: {'title': '15pt', 'ylabel': '5px', 'ticks': 20}
    flip_xaxis/flip_yaxis: boolean
        Whether to flip the axis left to right or up and down respectively
    grid (default=False): boolean
        Whether to show a grid
    hover : boolean
        Whether to show hover tooltips, default is True unless datashade is
        True in which case hover is False by default
    hover_cols (default=[]): list or str
        Additional columns to add to the hover tool or 'all' which will
        includes all columns (including indexes if use_index is True).
    invert (default=False): boolean
        Swaps x- and y-axis
    frame_width/frame_height: int
        The width and height of the data area of the plot
    legend (default=True): boolean or str
        Whether to show a legend, or a legend position
        ('top', 'bottom', 'left', 'right')
    logx/logy (default=False): boolean
        Enables logarithmic x- and y-axis respectively
    logz (default=False): boolean
        Enables logarithmic colormapping
    loglog (default=False): boolean
        Enables logarithmic x- and y-axis
    max_width/max_height: int
        The maximum width and height of the plot for responsive modes
    min_width/min_height: int
        The minimum width and height of the plot for responsive modes
    padding: number or tuple
        Fraction by which to increase auto-ranged extents to make
        datapoints more visible around borders. Supports tuples to
        specify different amount of padding for x- and y-axis and
        tuples of tuples to specify different amounts of padding for
        upper and lower bounds.
    rescale_discrete_levels (default=True): boolean
        If `cnorm='eq_hist'` and there are only a few discrete values,
        then `rescale_discrete_levels=True` (the default) decreases
        the lower limit of the autoranged span so that the values are
        rendering towards the (more visible) top of the `cmap` range,
        thus avoiding washout of the lower values.  Has no effect if
        `cnorm!=`eq_hist`.
    responsive: boolean
        Whether the plot should responsively resize depending on the
        size of the browser. Responsive mode will only work if at
        least one dimension of the plot is left undefined, e.g. when
        width and height or width and aspect are set the plot is set
        to a fixed size, ignoring any responsive option.
    rot: number
        Rotates the axis ticks along the x-axis by the specified
        number of degrees.
    shared_axes (default=True): boolean
        Whether to link axes between plots
    transforms (default={}): dict
        A dictionary of HoloViews dim transforms to apply before plotting
    title (default=''): str
        Title for the plot
    tools (default=[]): list
        List of tool instances or strings (e.g. ['tap', 'box_select'])
    xaxis/yaxis: str or None
        Whether to show the x/y-axis and whether to place it at the
        'top'/'bottom' and 'left'/'right' respectively.
    xformatter/yformatter (default=None): str or TickFormatter
        Formatter for the x-axis and y-axis (accepts printf formatter,
        e.g. '%.3f', and bokeh TickFormatter)
    xlabel/ylabel/clabel (default=None): str
        Axis labels for the x-axis, y-axis, and colorbar
    xlim/ylim (default=None): tuple or list
        Plot limits of the x- and y-axis
    xticks/yticks (default=None): int or list
        Ticks along x- and y-axis specified as an integer, list of
        ticks positions, or list of tuples of the tick positions and labels
    width (default=700)/height (default=300): int
        The width and height of the plot in pixels
    attr_labels (default=None): bool
        Whether to use an xarray object's attributes as labels, defaults to
        None to allow best effort without throwing a warning. Set to True
        to see warning if the attrs can't be found, set to False to disable
        the behavior.
    sort_date (default=True): bool
        Whether to sort the x-axis by date before plotting
    symmetric (default=None): bool
        Whether the data are symmetric around zero. If left unset, the data
        will be checked for symmetry as long as the size is less than
        ``check_symmetric_max``.
    check_symmetric_max (default=1000000):
        Size above which to stop checking for symmetry by default on the data.

    Downsampling options
    ------------------
    aggregator (default=None):
        Aggregator to use when applying rasterize or datashade operation
        (valid options include 'mean', 'count', 'min', 'max' and more, and
        datashader reduction objects)
    dynamic (default=True):
        Whether to return a dynamic plot which sends updates on widget and
        zoom/pan events or whether all the data should be embedded
        (warning: for large groupby operations embedded data can become
        very large if dynamic=False)
    datashade (default=False):
        Whether to apply rasterization and shading (colormapping) using
        the Datashader library, returning an RGB object instead of
        individual points
    downsample (default=False):
        Whether to apply LTTB (Largest Triangle Three Buckets)
        downsampling to the element (note this is only well behaved for
        timeseries data).
    dynspread (default=False):
        For plots generated with datashade=True or rasterize=True,
        automatically increase the point size when the data is sparse
        so that individual points become more visible
    rasterize (default=False):
        Whether to apply rasterization using the Datashader library,
        returning an aggregated Image (to be colormapped by the
        plotting backend) instead of individual points
    x_sampling/y_sampling (default=None):
        Specifies the smallest allowed sampling interval along the x/y axis.

    Geographic options
    ------------------
    coastline (default=False):
        Whether to display a coastline on top of the plot, setting
        coastline='10m'/'50m'/'110m' specifies a specific scale.
    crs (default=None):
        Coordinate reference system of the data specified as Cartopy
        CRS object, proj.4 string or EPSG code.
    features (default=None): dict or list
        A list of features or a dictionary of features and the scale
        at which to render it. Available features include 'borders',
        'coastline', 'lakes', 'land', 'ocean', 'rivers' and 'states'.
        Available scales include '10m'/'50m'/'110m'.
    geo (default=False):
        Whether the plot should be treated as geographic (and assume
        PlateCarree, i.e. lat/lon coordinates).
    global_extent (default=False):
        Whether to expand the plot extent to span the whole globe.
    project (default=False):
        Whether to project the data before plotting (adds initial
        overhead but avoids projecting data when plot is dynamically
        updated).
    projection (default=None): str or Cartopy CRS
        Coordinate reference system of the plot specified as Cartopy
        CRS object or class name.
    tiles (default=False):
        Whether to overlay the plot on a tile source. Tiles sources
        can be selected by name or a tiles object or class can be passed,
        the default is 'Wikipedia'.
    """

    _gridded_types = [
        'image', 'contour', 'contourf', 'quadmesh', 'rgb', 'points',
        'dataset'
    ]

    _geom_types = ['paths', 'polygons']

    _geo_types = sorted(_gridded_types + _geom_types + [
        'points', 'vectorfield', 'labels', 'hexbin', 'bivariate'])

    _stats_types = ['hist', 'kde', 'violin', 'box', 'density']

    _data_options = [
        'x', 'y', 'kind', 'by', 'use_index', 'use_dask', 'dynamic',
        'crs', 'value_label', 'group_label', 'backlog', 'persist',
        'sort_date'
    ]

    _geo_options = [
        'geo', 'crs', 'features', 'project', 'coastline', 'tiles',
        'projection', 'global_extents'
    ]

    _axis_options = [
        'width', 'height', 'shared_axes', 'grid', 'legend',
        'rot', 'xlim', 'ylim', 'xticks', 'yticks', 'colorbar',
        'invert', 'title', 'logx', 'logy', 'loglog', 'xaxis',
        'yaxis', 'xformatter', 'yformatter', 'xlabel', 'ylabel',
        'clabel', 'padding', 'responsive', 'max_height', 'max_width',
        'min_height', 'min_width', 'frame_height', 'frame_width',
        'aspect', 'data_aspect', 'fontscale'
    ]

    _style_options = [
        'color', 'alpha', 'colormap', 'fontsize', 'c', 'cmap',
        'color_key', 'cnorm', 'rescale_discrete_levels'
    ]

    _op_options = [
        'datashade', 'rasterize', 'x_sampling', 'y_sampling',
        'aggregator'
    ]

    # Options specific to a particular plot type
    _kind_options = {
        'area'     : ['y2'],
        'errorbars': ['yerr1', 'yerr2'],
        'bivariate': ['bandwidth', 'cut', 'filled', 'levels'],
        'contour'  : ['z', 'levels', 'logz'],
        'contourf' : ['z', 'levels', 'logz'],
        'dataset'  : ['columns'],
        'heatmap'  : ['C', 'reduce_function', 'logz'],
        'hexbin'   : ['C', 'reduce_function', 'gridsize', 'logz', 'min_count'],
        'hist'     : ['bins', 'bin_range', 'normed', 'cumulative'],
        'image'    : ['z', 'logz'],
        'kde'      : ['bw_method', 'ind', 'bandwidth', 'cut', 'filled'],
        'labels'   : ['text', 'c', 'xoffset', 'yoffset', 'text_font', 'text_font_size'],
        'ohlc'     : ['bar_width', 'pos_color', 'neg_color', 'line_color'],
        'points'   : ['s', 'marker', 'c', 'scale', 'logz'],
        'polygons' : ['logz', 'c'],
        'rgb'      : ['z', 'bands'],
        'scatter'  : ['s', 'c', 'scale', 'logz', 'marker'],
        'step'     : ['where'],
        'table'    : ['columns'],
        'quadmesh' : ['z', 'logz'],
        'vectorfield': ['angle', 'mag'],
    }

    # Mapping from kind to HoloViews element type
    _kind_mapping = {
        'area': Area,
        'bar': Bars,
        'barh': Bars,
        'bivariate': Bivariate,
        'box': BoxWhisker,
        'contour': Contours,
        'contourf': Polygons,
        'dataset': Dataset,
        'density': Distribution,
        'errorbars': ErrorBars,
        'hist': Histogram,
        'image': Image,
        'kde': Distribution,
        'labels': Labels,
        'line': Curve,
        'scatter': Scatter,
        'heatmap': HeatMap,
        'hexbin': HexTiles,
        'ohlc': Rectangles,
        'paths': Path,
        'points': Points,
        'polygons': Polygons,
        'quadmesh': QuadMesh,
        'rgb': RGB,
        'step': Curve,
        'table': Table,
        'vectorfield': VectorField,
        'violin': Violin
    }

    # Types which have a colorbar by default
    _colorbar_types = [
        'bivariate', 'contour', 'contourf', 'heatmap', 'image',
        'hexbin', 'quadmesh', 'polygons'
    ]

    _legend_positions = (
        "top_right", "top_left", "bottom_left", "bottom_right",
        "right", "left", "top", "bottom"
    )

    _default_plot_opts = {
        'logx': False,
        'logy': False,
        'show_legend': True,
        'legend_position': 'right',
        'show_grid': False,
        'responsive': False,
        'shared_axes': True
    }

    _default_cmaps = {
        'linear': 'kbc_r',
        'categorical': cc.palette['glasbey_category10'],
        'cyclic': 'colorwheel',
        'diverging': 'coolwarm'
    }

    def __init__(
        self, data, x, y, kind=None, by=None, use_index=True,
        group_label=None, value_label='value', backlog=1000,
        persist=False, use_dask=False, crs=None, fields={},
        groupby=None, dynamic=True, grid=None, legend=None, rot=None,
        title=None, xlim=None, ylim=None, clim=None, symmetric=None,
        logx=None, logy=None, loglog=None, hover=None, subplots=False,
        label=None, invert=False, stacked=False, colorbar=None,
        datashade=False, rasterize=False, downsample=None,
        row=None, col=None, debug=False, framewise=True,
        aggregator=None, projection=None, global_extent=None,
        geo=False, precompute=False, flip_xaxis=None, flip_yaxis=None,
        dynspread=False, hover_cols=[], x_sampling=None,
        y_sampling=None, project=False, tools=[], attr_labels=None,
        coastline=False, tiles=False, sort_date=True,
        check_symmetric_max=1000000, transforms={}, stream=None,
        cnorm=None, features=None, rescale_discrete_levels=None,
        autorange=None, **kwds
    ):
        # Process data and related options
        self._redim = fields
        self.use_index = use_index
        self.value_label = value_label
        self.label = label
        self._process_data(
            kind, data, x, y, by, groupby, row, col, use_dask,
            persist, backlog, label, group_label, value_label,
            hover_cols, attr_labels, transforms, stream, kwds
        )

        self.dynamic = dynamic
        self.geo = any([geo, crs, global_extent, projection, project, coastline, features])
        self.crs = self._process_crs(data, crs) if self.geo else None
        self.project = project
        self.coastline = coastline
        self.features = features
        self.tiles = tiles
        self.sort_date = sort_date

        # Import geoviews if geo-features requested
        if self.geo or self.datatype == 'geopandas':
            try:
                import geoviews # noqa
            except ImportError:
                raise ImportError('In order to use geo-related features '
                                  'the geoviews library must be available. '
                                  'It can be installed with:\n  conda '
                                  'install geoviews')
        if self.geo:
            if self.kind not in self._geo_types:
                param.main.param.warning(
                    f"geo option cannot be used with kind={self.kind!r} plot "
                    "type. Geographic plots are only supported for "
                    f"following plot types: {self._geo_types!r}")
            from cartopy import crs as ccrs
            from geoviews.util import project_extents

            if isinstance(projection, str):
                all_crs = [proj for proj in dir(ccrs) if
                           callable(getattr(ccrs, proj)) and
                           proj not in ['ABCMeta', 'CRS'] and
                           proj[0].isupper() or
                           proj == 'GOOGLE_MERCATOR']
                if projection in all_crs and projection != 'GOOGLE_MERCATOR':
                    projection = getattr(ccrs, projection)()
                elif projection == 'GOOGLE_MERCATOR':
                    projection = getattr(ccrs, projection)
                else:
                    raise ValueError(
                        "Projection must be defined as cartopy CRS or "
                        f"one of the following CRS string:\n {all_crs}")

            self.proj_crs = projection or (ccrs.GOOGLE_MERCATOR if tiles else self.crs)
            if tiles and self.proj_crs != ccrs.GOOGLE_MERCATOR:
                raise ValueError(
                    "Tiles can only be used with output projection of "
                    "`cartopy.crs.GOOGLE_MERCATOR`. To get rid of this error "
                    "remove `projection=` or `tiles=`"
                )
            if self.crs != projection and (xlim or ylim):
                px0, py0, px1, py1 = ccrs.GOOGLE_MERCATOR.boundary.bounds
                x0, x1 = xlim or (px0, px1)
                y0, y1 = ylim or (py0, py1)
                extents = (x0, y0, x1, y1)
                x0, y0, x1, y1 = project_extents(extents, self.crs, self.proj_crs)
                if xlim:
                    xlim = (x0, x1)
                if ylim:
                    ylim = (y0, y1)

        # Operations
        self.datashade = datashade
        self.rasterize = rasterize
        self.downsample = downsample
        self.dynspread = dynspread
        self.aggregator = aggregator
        self.precompute = precompute
        self.x_sampling = x_sampling
        self.y_sampling = y_sampling

        # By type
        self.subplots = subplots
        self._by_type = NdLayout if subplots else NdOverlay

        self._backend = Store.current_backend
        if hvplot_extension.compatibility is None:
            self._backend_compat = self._backend
        else:
            self._backend_compat = hvplot_extension.compatibility

        self.stacked = stacked

        plot_opts = dict(self._default_plot_opts,
                         **self._process_plot())
        if xlim is not None:
            plot_opts['xlim'] = tuple(xlim)
        if ylim is not None:
            plot_opts['ylim'] = tuple(ylim)

        if autorange is not None and hv_version < Version('1.16.0'):
            param.main.param.warning('autorange option requires HoloViews >= 1.16')
        else:
            plot_opts['autorange'] = autorange

        self.invert = invert
        if loglog is not None:
            logx = logx or loglog
            logy = logy or loglog
        if logx is not None:
            plot_opts['logx'] = logx
        if logy is not None:
            plot_opts['logy'] = logy

        if grid is not None:
            plot_opts['show_grid'] = grid

        if legend is not None:
            plot_opts['show_legend'] = bool(legend)

        if legend in self._legend_positions:
            plot_opts['legend_position'] = legend
        elif legend not in (True, False, None):
            raise ValueError('The legend option should be a boolean or '
                             'a valid legend position (i.e. one of %s).'
                             % list(self._legend_positions))
        plotwds = ['xticks', 'yticks', 'xlabel', 'ylabel', 'clabel',
                   'padding', 'xformatter', 'yformatter',
                   'height', 'width', 'frame_height', 'frame_width',
                   'min_width', 'min_height', 'max_width', 'max_height',
                   'fontsize', 'fontscale', 'responsive', 'shared_axes',
                   'aspect', 'data_aspect']
        for plotwd in plotwds:
            if plotwd in kwds:
                plot_opts[plotwd] = kwds.pop(plotwd)

        self._style_opts, plot_opts, kwds = self._process_style(kwds, plot_opts)

        for axis_name in ['xaxis', 'yaxis']:
            if axis_name in kwds:
                axis = kwds.pop(axis_name)
                if not axis:
                    plot_opts[axis_name] = None
                elif axis != True:
                    plot_opts[axis_name] = axis
                elif axis_name in plot_opts:
                    plot_opts.pop(axis_name, None)

        if flip_xaxis:
            plot_opts['invert_xaxis'] = True
        if flip_yaxis:
            plot_opts['invert_yaxis'] = True

        if self.geo and not plot_opts.get('data_aspect'):
            plot_opts['data_aspect'] = 1

        ignore_opts = ['responsive', 'aspect', 'data_aspect', 'frame_height', 'frame_width']
        if not any(plot_opts.get(opt) for opt in ignore_opts):
            plot_opts['width'] = plot_opts.get('width', 700)
            plot_opts['height'] = plot_opts.get('height', 300)

        if isinstance(colorbar, bool):
            plot_opts['colorbar'] = colorbar
        elif self.kind in self._colorbar_types:
            plot_opts['colorbar'] = True
        elif self.rasterize:
            plot_opts['colorbar'] = plot_opts.get('colorbar', True)
        if 'logz' in kwds and 'logz' in self._kind_options.get(self.kind, {}):
            plot_opts['logz'] = kwds.pop('logz')
        if invert:
            plot_opts['invert_axes'] = self.kind != 'barh'
        if rot:
            axis = 'yrotation' if invert else 'xrotation'
            plot_opts[axis] = rot

        tools = list(tools) or list(plot_opts.get('tools', []))
        # Disable hover for errorbars plot as Bokeh annotations can't be hovered.
        if kind == 'errorbars':
            hover = False
        elif hover is None:
            hover = not self.datashade
        if hover and not any(t for t in tools if isinstance(t, HoverTool)
                             or t in ['hover', 'vline', 'hline']):
            if hover in ['vline', 'hline']:
                tools.append(hover)
            else:
                tools.append('hover')
        plot_opts['tools'] = tools

        if self.crs and global_extent:
            plot_opts['global_extent'] = global_extent
        if projection:
            plot_opts['projection'] = process_crs(projection)
        title = title if title is not None else getattr(self, '_title', None)
        if title is not None:
            plot_opts['title'] = title
        if (self.kind in self._colorbar_types or self.rasterize or self.datashade or self._color_dim):
            try:
                if not use_dask:
                    symmetric = self._process_symmetric(symmetric, clim, check_symmetric_max)
                if self._style_opts.get('cmap') is None:
                    # Default to categorical camp if we detect categorical shading
                    if ((self.datashade or self.rasterize) and (self.aggregator is None or 'count_cat' in str(self.aggregator)) and
                        ((self.by and not self.subplots) or
                         (isinstance(self.y, list) or (self.y is None and len(set(self.variables) - set(self.indexes)) > 1)))):
                        self._style_opts['cmap'] = self._default_cmaps['categorical']
                    elif symmetric:
                        self._style_opts['cmap'] = self._default_cmaps['diverging']
                    else:
                        self._style_opts['cmap'] = self._default_cmaps['linear']

                if symmetric is not None:
                    plot_opts['symmetric'] = symmetric
            except TypeError:
                pass
        if cnorm is not None:
            plot_opts['cnorm'] = cnorm
        if rescale_discrete_levels is not None and hv_version >= Version('1.15.0'):
            plot_opts['rescale_discrete_levels'] = rescale_discrete_levels

        self._plot_opts = plot_opts
        self._overlay_opts = {k: v for k, v in self._plot_opts.items()
                              if k in OverlayPlot.param.objects()}

        self._norm_opts = {'framewise': framewise, 'axiswise': not plot_opts.get('shared_axes')}
        self.kwds = kwds

        # Process dimensions and labels
        self.label = label
        self._relabel = {'label': label} if label else {}
        self._dim_ranges = {'c': clim or (None, None)}

        # High-level options
        self._validate_kwds(kwds)
        if debug:
            kwds = dict(x=self.x, y=self.y, by=self.by, kind=self.kind,
                        groupby=self.groupby, grid=self.grid)
            param.main.param.warning('Plotting {kind} plot with parameters x: {x}, '
                               'y: {y}, by: {by}, groupby: {groupby}, row/col: {grid}'.format(**kwds))

    def _process_symmetric(self, symmetric, clim, check_symmetric_max):
        if symmetric is not None or clim is not None:
            return symmetric

        if is_xarray(self.data):
            # chunks mean it's lazily loaded; nanquantile will eagerly load
            data = self.data[self.z]
            if not getattr(data, '_in_memory', True) or data.chunks:
                return False
            if is_xarray_dataarray(data):
                if data.size > check_symmetric_max:
                    return False
            else:
                return False

        elif self._color_dim:
            data = self.data[self._color_dim]
        else:
            return

        if data.size == 0:
            return False

        cmin = np.nanquantile(data, 0.05)
        cmax = np.nanquantile(data, 0.95)

        return bool(cmin < 0 and cmax > 0)

    def _process_crs(self, data, crs):
        """Given crs as proj4 string, data.attr, or cartopy.crs return cartopy.crs
        """
        if hasattr(data, 'rio') and data.rio.crs is not None:
            # if data is a rioxarray
            _crs = data.rio.crs.to_wkt()
        else:
            # get the proj string: either the value of data.attrs[crs] or crs itself
            _crs = getattr(data, 'attrs', {}).get(crs or 'crs', crs)

        try:
            return process_crs(_crs)
        except ValueError:
            # only raise error if crs was specified in kwargs
            if crs:
                raise ValueError(
                    f"'{crs}' must be either a valid crs or an reference to "
                    "a `data.attr` containing a valid crs.")

    def _process_data(self, kind, data, x, y, by, groupby, row, col,
                      use_dask, persist, backlog, label, group_label,
                      value_label, hover_cols, attr_labels, transforms,
                      stream, kwds):
        gridded = kind in self._gridded_types
        gridded_data = False
        da = None

        # Validate DataSource
        self.data_source = data
        self.is_series = is_series(data)
        if self.is_series:
            data = data.to_frame()
        if is_intake(data):
            data = process_intake(data, use_dask or persist)
        # Pandas interface in HoloViews doesn't accept non-string columns.
        # The converter stores a reference to the source data to
        # update the `_dataset` property (of the hv object its __call__ method
        # returns) with a hv Dataset created from the source data, which
        # is done for optimizating some operations in HoloViews.
        data = _convert_col_names_to_str(data)

        self.source_data = data

        if groupby is not None and not isinstance(groupby, list):
            groupby = [groupby]
        if by is not None and not isinstance(by, list):
            by = [by]
        grid = []
        if row is not None: grid.append(row)
        if col is not None: grid.append(col)
        streaming = False
        if is_geodataframe(data):
            datatype = 'geopandas' if hasattr(data, 'geom_type') else 'spatialpandas'
            self.data = data
            if kind is None:
                if datatype == 'geopandas':
                    geom_types = {gt[5:] if 'Multi' in gt else gt for gt in data.geom_type}
                else:
                    geom_types = [type(data.geometry.dtype).__name__.replace('Multi', '').replace('Dtype', '')]
                if len(geom_types) > 1:
                    raise ValueError('The GeopandasInterface can only read dataframes which '
                                     'share a common geometry type')
                geom_type = list(geom_types)[0]
                if geom_type == 'Point':
                    kind = 'points'
                elif geom_type == 'Polygon':
                    kind = 'polygons'
                elif geom_type in ('LineString', 'LineRing', 'Line'):
                    kind = 'paths'
            # if only one arg is provided, treat it like color
            if x is not None and y is None:
                kwds['color'] = kwds.pop('color', kwds.pop('c', x))
                x = None
        elif isinstance(data, pd.DataFrame):
            datatype = 'pandas'
            self.data = data
        elif is_dask(data):
            datatype = 'dask'
            self.data = data.persist() if persist else data
        elif is_cudf(data):
            datatype = 'cudf'
            self.data = data
        elif is_ibis(data):
            datatype = 'ibis'
            self.data = data
        elif is_streamz(data):
            datatype = 'streamz'
            self.data = data.example
            if isinstance(self.data, pd.DataFrame):
                self.data = self.data.iloc[:0]
            self.stream_type = data._stream_type
            streaming = True
            self.cb = data
            if data._stream_type == 'updating':
                self.stream = Pipe(data=self.data)
            else:
                self.stream = Buffer(data=self.data, length=backlog, index=False)
            data.stream.gather().sink(self.stream.send)
        elif is_xarray(data):
            import xarray as xr
            z = kwds.get('z')
            if isinstance(data, xr.Dataset):
                if len(data.data_vars) == 0:
                    raise ValueError("Cannot plot an empty xarray.Dataset object.")
            if z is None:
                if isinstance(data, xr.Dataset):
                    z = list(data.data_vars)[0]
                else:
                    z = data.name or label or value_label
            if gridded and isinstance(data, xr.Dataset) and not isinstance(z, list):
                data = data[z]
            self.z = z

            ignore = (groupby or []) + (by or []) + grid
            coords = [c for c in data.coords if data[c].shape != ()
                      and c not in ignore]
            dims = [c for c in data.dims if data[c].shape != ()
                    and c not in ignore]

            if kind is None and (not (x or y) or all(c in data.coords for c in (x, y))):
                if list(data.coords) == ['band', 'y', 'x']:
                    kind = 'rgb'
                    gridded = True
                elif len(coords) == 1:
                    kind = 'line'
                elif len(coords) == 2 or (x and y) or len([c for c in coords if c in dims]) == 2:
                    kind = 'image'
                    gridded = True
                else:
                    kind = 'hist'

            datatype = 'dask' if use_dask else 'pandas'
            if gridded:
                datatype = 'xarray'
                gridded_data = True
            if kind == 'rgb':
                if 'bands' in kwds:
                    other_dims = [kwds['bands']]
                else:
                    other_dims = [d for d in data.coords if d not in (groupby or [])][0]
            else:
                other_dims = []
            da = data
            data, x, y, by_new, groupby_new = process_xarray(
                data, x, y, by, groupby, use_dask, persist, gridded,
                label, value_label, other_dims, kind=kind)

            if kind not in self._stats_types:
                if by is None: by = by_new
                if groupby is None: groupby = groupby_new

            if groupby:
                groupby = [g for g in groupby if g not in grid]

            # Add a title to hvplot.xarray plots that displays scalar coords values,
            # as done by xarray.plot()
            if not groupby and not grid:
                if isinstance(da, xr.DataArray):
                    self._title = da._title_for_slice()
                elif isinstance(da, xr.Dataset):
                    self._title = partial(xr.DataArray._title_for_slice, da)()

            self.data = data
        else:
            raise ValueError('Supplied data type %s not understood' % type(data).__name__)

        if stream is not None:
            if streaming:
                raise ValueError("Cannot supply streamz.DataFrame and stream argument.")
            self.stream = stream
            self.cb = None
            if isinstance(stream, Pipe):
                self.stream_type = 'updating'
            elif isinstance(stream, Buffer):
                self.stream_type = 'streaming'
            else:
                raise ValueError("Stream of type %s not recognized." % type(stream))
            streaming = True

        # Validate data and arguments
        if by is None: by = []
        if groupby is None: groupby = []

        if gridded_data:
            not_found = [g for g in groupby if g not in data.coords]
            not_found, _, _ = process_derived_datetime_xarray(data, not_found)
            data_vars = list(data.data_vars) if isinstance(data, xr.Dataset) else [data.name]
            indexes = list(data.coords.indexes)
            # Handle undeclared indexes
            if x is not None and x not in indexes:
                indexes.append(x)
            if y is not None and y not in indexes:
                indexes.append(y)
            for data_dim in data.dims:
                if not any(data_dim in data[c].dims for c in indexes):
                    for coord in data.coords:
                        if coord not in indexes and {data_dim} == set(data[coord].dims):
                            indexes.append(data_dim)
                            self.data = self.data.set_index({data_dim: coord})
                            if coord not in groupby+by:
                                groupby.append(data_dim)
            self.variables = list(data.coords) + data_vars
            if groupby and not_found:
                raise ValueError(f'The supplied groupby dimension(s) {not_found} '
                                 'could not be found, expected one or '
                                 f'more of: {list(data.coords)}')
        else:
            if gridded and kind not in ('points', 'dataset'):
                raise ValueError(f'{kind} plot type requires gridded data, '
                                 'e.g. a NumPy array or xarray Dataset, '
                                 f'found {type(self.data).__name__} type')

            if hasattr(data, 'columns') and hasattr(data.columns, 'name') and data.columns.name and not group_label:
                group_label = data.columns.name
            elif not group_label:
                group_label = 'Variable'

            if isinstance(data.columns, pd.MultiIndex) and x in (None, 'index') and y is None and not by:
                self.data = data.stack().reset_index(1).rename(columns={'level_1': group_label})
                by = group_label
                x = 'index'

            # Determine valid indexes
            if isinstance(self.data, pd.DataFrame):
                if self.data.index.names == [None]:
                    indexes = [self.data.index.name or 'index']
                else:
                    indexes = list(self.data.index.names)
            elif hasattr(self.data, 'reset_index'):
                indexes = [c for c in self.data.reset_index().columns
                           if c not in self.data.columns]
            else:
                indexes = [c for c in self.data.columns
                           if c not in self.data.columns]

            if len(indexes) == 2 and not (x or y or by):
                if kind == 'heatmap':
                    x, y = indexes
                elif kind in ('bar', 'barh'):
                    x, by = indexes

            self.variables = indexes + list(self.data.columns)

            # Reset groupby dimensions
            groupby_index = [g for g in groupby if g in indexes]
            if groupby_index:
                self.data = self.data.reset_index(groupby_index)

            if isinstance(by, (np.ndarray, pd.Series)):
                by_cols = []
            else:
                by_cols = by if isinstance(by, list) else [by]
            not_found = [g for g in groupby+by_cols if g not in list(self.data.columns)+indexes]
            not_found, self.data = process_derived_datetime_pandas(self.data, not_found, indexes)
            if groupby and not_found:
                raise ValueError(f'The supplied groupby dimension(s) {not_found} '
                                 'could not be found, expected one or '
                                 f'more of: {list(self.data.columns)}')

        if transforms:
            self.data = Dataset(self.data, indexes).transform(**transforms).data

        # Set data-level options
        self.x = x
        self.y = y
        self.kind = kind or 'line'
        self.datatype = datatype
        self.gridded = gridded
        self.gridded_data = gridded_data
        self.use_dask = use_dask
        self.indexes = indexes
        self.group_label = group_label or 'Variable'
        if isinstance(by, (np.ndarray, pd.Series)):
            self.data = self.data.assign(_by=by)
            self.by = ['_by']
            self.variables.append('_by')
        elif not by:
            self.by = []
        else:
            self.by = by if isinstance(by, list) else [by]
        self.groupby = groupby
        self.grid = grid
        self.streaming = streaming

        if not hover_cols:
            self.hover_cols = []
        elif isinstance(hover_cols, list):
            self.hover_cols = hover_cols
        elif hover_cols == 'all' and self.use_index:
            self.hover_cols = self.variables
        elif hover_cols == 'all' and not self.use_index:
            self.hover_cols = [v for v in self.variables if v not in self.indexes]
        elif hover_cols !='all' and isinstance(hover_cols,str):
            self.hover_cols = [hover_cols]

        if self.datatype in ('geopandas', 'spatialpandas'):
            self.hover_cols = [c for c in self.hover_cols if c!= 'geometry']

        if da is not None and attr_labels is True or attr_labels is None:
            try:
                var_tuples = [(var, da[var].attrs) for var in da.coords]
                if isinstance(da, xr.Dataset):
                    var_tuples.extend([(var, da[var].attrs) for var in da.data_vars])
                else:
                    var_tuples.append((da.name, da.attrs))
                labels = {}
                units = {}
                for var_name, var_attrs in var_tuples:
                    if var_name is None:
                        var_name = 'value'
                    if isinstance(var_attrs.get('long_name'), str):
                        labels[var_name] = var_attrs['long_name']
                    if 'units' in var_attrs:
                        units[var_name] = var_attrs['units']
                self._redim = self._merge_redim(labels, 'label')
                self._redim = self._merge_redim(units, 'unit')
            except Exception as e:
                if attr_labels is True:
                    param.main.param.warning('Unable to auto label using xarray attrs '
                                       f'because {e}')

    def _process_plot(self):
        kind = self.kind
        options = Store.options(backend='bokeh')
        elname = self._kind_mapping[kind].__name__
        plot_opts = options[elname].groups['plot'].options if elname in options else {}

        if kind.startswith('bar'):
            plot_opts['stacked'] = self.stacked

        if kind == 'hist':
            if self.stacked:
                param.main.param.warning('Stacking for histograms is not yet implemented in '
                                   'holoviews. Use bar plots if stacking is required.')

        return plot_opts

    def _process_style(self, kwds, plot_opts):
        kind = self.kind
        eltype = self._kind_mapping[kind]
        registry =  Store.registry[self._backend_compat]

        if eltype in registry:
            valid_opts = registry[eltype].style_opts
        else:
            valid_opts = []

        cmap_opts = ('cmap', 'colormap', 'color_key')
        categories = ['accent', 'category', 'dark', 'colorblind', 'pastel',
                      'set1', 'set2', 'set3', 'paired', 'glasbey']
        for opt in valid_opts:
            if (opt not in kwds or not isinstance(kwds[opt], list) or
                opt in cmap_opts):
                continue
            kwds[opt] = Cycle(kwds[opt])

        # Process style options
        options = Store.options(backend=self._backend_compat)
        elname = eltype.__name__
        style = options[elname].groups['style'].kwargs if elname in options else {}
        style_opts = {k: v for k, v in style.items() if not isinstance(v, Cycle) and k not in cmap_opts}
        style_opts.update(**{k: v for k, v in kwds.items() if k in valid_opts})

        # Color
        cmap_kwds = set(cmap_opts).intersection(kwds)
        if len(cmap_kwds) > 1:
            raise TypeError('Specify at most one of `cmap`, `colormap`, or '
                            '`color_key`.')

        cmap = kwds.pop(cmap_kwds.pop()) if cmap_kwds else None
        color = kwds.pop('color', kwds.pop('c', None))

        if color is not None:
            if (self.datashade or self.rasterize) and color in [self.x, self.y]:
                self.data = self.data.assign(_color=self.data[color])
                style_opts['color'] = color = '_color'
                self.variables.append('_color')
            elif isinstance(color, (np.ndarray, pd.Series)):
                self.data = self.data.assign(_color=color)
                style_opts['color'] = color = '_color'
                self.variables.append('_color')
            else:
                style_opts['color'] = color

            if not isinstance(color, list) and color in self.variables and \
                'c' in self._kind_options.get(kind, []):
                if self.data[color].dtype.kind in 'OSU':
                    cmap = cmap or self._default_cmaps['categorical']
                else:
                    plot_opts['colorbar'] = plot_opts.get('colorbar', True)

        if isinstance(cmap, str) and cmap in self._default_cmaps:
            cmap = self._default_cmaps[cmap]

        if cmap is not None:
            style_opts['cmap'] = cmap

        if 'color' in style_opts:
            color = style_opts['color']
        elif not isinstance(cmap, dict):
            if cmap and any(c in cmap for c in categories):
                color = process_cmap(cmap or self._default_cmaps['categorical'], categorical=True)
            else:
                color = cmap
        else:
            color = style_opts.get('color')

        for k, v in style.items():
            if isinstance(v, Cycle) and isinstance(v, str):
                if color == cmap:
                    if color not in Palette.colormaps and color.title() in Palette.colormaps:
                        color = color.title()
                    else:
                        Palette.colormaps[color] = colormap_generator(process_cmap(color))
                    style_opts[k] = Palette(color)
                elif isinstance(color, list):
                    style_opts[k] = Cycle(values=color)
                else:
                    style_opts[k] = color

        # Size
        size = kwds.pop('size', kwds.pop('s', None))
        if size is not None:
            scale = kwds.get('scale', 1)
            if (self.datashade or self.rasterize):
                param.main.param.warning(
                    'There is no reasonable way to use size (or s) with '
                    'rasterize or datashade. To aggregate along a third '
                    'dimension, set color (or c) to the desired dimension.')
            if isinstance(size, (np.ndarray, pd.Series)):
                size = np.sqrt(size) * scale
                self.data = self.data.assign(_size=size)
                style_opts['size'] = '_size'
                self.variables.append('_size')
            elif isinstance(size, str):
                style_opts['size'] = np.sqrt(dim(size)) * scale
            elif not isinstance(size, dim):
                style_opts['size'] = np.sqrt(size) * scale
        elif 'size' in valid_opts:
            style_opts['size'] = np.sqrt(30)

        # Marker
        if 'marker' in kwds and 'marker' in self._kind_options[self.kind]:
            style_opts['marker'] = kwds.pop('marker')

        return style_opts, plot_opts, kwds

    def _validate_kwds(self, kwds):
        kind_opts = self._kind_options.get(self.kind, [])
        kind = self.kind
        eltype = self._kind_mapping[kind]
        if eltype in Store.registry[self._backend_compat]:
            valid_opts = Store.registry[self._backend_compat][eltype].style_opts
        else:
            valid_opts = []
        ds_opts = ['max_px', 'threshold']
        mismatches = sorted(k for k in kwds if k not in kind_opts+ds_opts+valid_opts)
        if not mismatches:
            return

        if 'ax' in mismatches:
            mismatches.pop(mismatches.index('ax'))
            param.main.param.warning('hvPlot does not have the concept of axes, '
                               'and the ax keyword will be ignored. Compose '
                               'plots with the * operator to overlay plots or the '
                               '+ operator to lay out plots beside each other '
                               'instead.')
        if 'figsize' in mismatches:
            mismatches.pop(mismatches.index('figsize'))
            param.main.param.warning('hvPlot does not have the concept of a figure, '
                               'and the figsize keyword will be ignored. The '
                               'size of each subplot in a layout is set '
                               'individually using the width and height options.')

        combined_opts = (self._data_options + self._axis_options +
                         self._op_options +
                         self._geo_options + kind_opts + valid_opts)
        # Only add the gloabl styling options in the suggestions for bokeh
        # since they may not be supported by all the backends.
        # See e.g. alpha for Area plots with plotly:
        # https://github.com/holoviz/holoviews/issues/5226
        if self._backend_compat == 'bokeh':
            combined_opts = combined_opts + self._style_options
        for mismatch in mismatches:
            suggestions = difflib.get_close_matches(mismatch, combined_opts)
            param.main.param.warning(
                f'{mismatch} option not found for {self.kind} plot with '
                f'{self._backend_compat}; similar options include: {suggestions}'
            )

    def __call__(self, kind, x, y):
        kind = self.kind or kind
        method = getattr(self, kind)

        groups = self.groupby
        zs = self.kwds.get('z', [])
        if not isinstance(zs, list): zs = [zs]
        groups += self.grid
        if self.gridded and not kind == 'points':
            groups += self.by
        if groups or len(zs) > 1:
            if self.streaming:
                raise NotImplementedError("Streaming and groupby not yet implemented")
            data = self.data
            if not self.gridded and any(g in self.indexes for g in groups):
                data = data.reset_index()

            if self.datatype in ('geopandas', 'spatialpandas'):
                columns = [c for c in data.columns if c != 'geometry']
                shape_dims = ['Longitude', 'Latitude'] if self.geo else ['x', 'y']
                dataset = Dataset(data, kdims=shape_dims+columns)
            elif self.datatype == 'xarray':
                import xarray as xr
                if isinstance(data, xr.Dataset):
                    if kind == 'image':
                        dims_with_coords = set(data.coords.keys())
                        missing_coords =  set(self.indexes) - dims_with_coords
                        new_coords = {coord: np.arange(data[coord].shape[0])
                                      for coord in missing_coords}
                        data = data.assign_coords(**new_coords)
                    dataset = Dataset(data, self.indexes)
                else:
                    name = data.name or self.label or self.value_label
                    dataset = Dataset(data, self.indexes, name)
            else:
                dataset = Dataset(data)
            dataset = dataset.redim(**self._redim)

            if groups:
                datasets = dataset.groupby(groups, dynamic=self.dynamic)
                if len(zs) > 1:
                    dimensions = [Dimension(self.group_label, values=zs)]+datasets.kdims
                    if self.dynamic:
                        def z_wrapper(**kwargs):
                            z = kwargs.pop(self.group_label)
                            ds = datasets.select(**kwargs)
                            return ds.reindex(vdims=[ds.get_dimension(z)])
                        obj = DynamicMap(z_wrapper, kdims=dimensions)
                        def method_wrapper(ds, x, y):
                            z = ds.vdims[0].name
                            el = method(x, y, z, data=ds.data)
                            el._transforms = dataset._transforms
                            el._dataset = ds
                            return el
                        obj = obj.apply(method_wrapper, x=x, y=y, per_element=True, link_inputs=False)
                    else:
                        obj = HoloMap({(z,)+k: method(x, y, z, dataset[k])
                                       for k, v in datasets.data.items() for z in zs}, kdims=dimensions)
                else:
                    def method_wrapper(ds, x, y):
                        el = method(x, y, data=ds.data)
                        el._transforms = dataset._transforms
                        el._dataset = ds
                        return el
                    obj = datasets.apply(method_wrapper, x=x, y=y, per_element=True,
                                         link_inputs=False)
            elif len(zs) > 1:
                dimensions = [Dimension(self.group_label, values=zs)]
                if self.dynamic:
                    obj = DynamicMap(lambda z: method(x, y, z, data=dataset.data),
                                     kdims=dimensions)
                else:
                    obj = HoloMap({z: method(x, y, z, data=dataset.data) for z in zs},
                                  kdims=dimensions)
            else:
                obj = method(x, y, data=dataset.data)

            if self.gridded and self.by and not kind == 'points':
                obj = obj.layout(self.by) if self.subplots else obj.overlay(self.by)
            if self.grid:
                obj = obj.grid(self.grid).opts(shared_xaxis=True, shared_yaxis=True, backend='bokeh')
        else:
            if self.streaming:
                cb = partial(method, x, y)
                if self.cb is None:
                    cbcallable = cb
                else:
                    cbcallable = StreamingCallable(cb, periodic=self.cb)
                obj = DynamicMap(cbcallable, streams=[self.stream])
            else:
                data = self.source_data
                if self.datatype in ('geopandas', 'spatialpandas'):
                    columns = [c for c in data.columns if c != 'geometry']
                    shape_dims = ['Longitude', 'Latitude'] if self.geo else ['x', 'y']
                    dataset = Dataset(data, kdims=shape_dims+columns)
                elif self.datatype == 'xarray':
                    import xarray as xr
                    if isinstance(data, xr.Dataset):
                        dataset = Dataset(data, self.indexes)
                    else:
                        name = data.name or self.label or self.value_label
                        dataset = Dataset(data, self.indexes, name)
                else:
                    try:
                        dataset = Dataset(data, self.indexes)
                    except Exception:
                        dataset = Dataset(data)
                    dataset = dataset.redim(**self._redim)
                obj = method(x, y)
                obj._dataset = dataset

        if self.crs and self.project:
            # Apply projection before rasterizing
            import cartopy.crs as ccrs
            from geoviews import project
            projection = self._plot_opts.get('projection', ccrs.GOOGLE_MERCATOR)
            obj = project(obj, projection=projection)

        if not (self.datashade or self.rasterize or self.downsample):
            layers = self._apply_layers(obj)
            layers = _transfer_opts_cur_backend(layers)
            return layers

        opts = dict(dynamic=self.dynamic)
        if self._plot_opts.get('width') is not None:
            opts['width'] = self._plot_opts['width']
        if self._plot_opts.get('height') is not None:
            opts['height'] = self._plot_opts['height']

        if self.downsample:
            from holoviews.operation.downsample import downsample1d

            if self.x_sampling:
                opts['x_sampling'] = self.x_sampling
            if self._plot_opts.get('xlim') is not None:
                opts['x_range'] = self._plot_opts['xlim']
            layers = downsample1d(obj, **opts)
            layers = _transfer_opts_cur_backend(layers)
            return layers

        try:
            from holoviews.operation.datashader import datashade, rasterize, dynspread
            from datashader import reductions
        except ImportError:
            raise ImportError('In order to use datashading features '
                    'the Datashader library must be available. '
                    'It can be installed with:\n  conda '
                    'install datashader')

        categorical = False
        if self.by and not self.subplots:
            opts['aggregator'] = reductions.count_cat(self.by[0])
            categorical = True
        elif ((isinstance(self.y, list) and len(self.y) > 1 or self.y is None and len(set(self.variables) - set(self.indexes)) > 1) and
              self.kind in ('scatter', 'line', 'area')):
            opts['aggregator'] = reductions.count_cat(self.group_label)
            categorical = True
        if self.aggregator:
            import datashader as ds
            agg = self.aggregator
            if isinstance(agg, str) and self._color_dim:
                categorical = agg == 'count_cat'
                agg = getattr(reductions, agg)(self._color_dim)
            else:
                categorical = isinstance(agg, (ds.count_cat, ds.by))
            opts['aggregator'] = agg
        elif self._color_dim:
            opts['aggregator'] = reductions.mean(self._color_dim)
        if self.precompute:
            opts['precompute'] = self.precompute
        if self.x_sampling:
            opts['x_sampling'] = self.x_sampling
        if self.y_sampling:
            opts['y_sampling'] = self.y_sampling
        if self._plot_opts.get('xlim') is not None:
            opts['x_range'] = self._plot_opts['xlim']
        if self._plot_opts.get('ylim') is not None:
            opts['y_range'] = self._plot_opts['ylim']

        if 'cmap' in self._style_opts and self.datashade:
            levels = self._plot_opts.get('color_levels')
            cmap = self._style_opts['cmap']
            if isinstance(cmap, dict):
                opts['color_key'] = cmap
            else:
                opts['cmap'] = process_cmap(cmap, levels, categorical=categorical)

        if 'line_width' in self._style_opts:
            opts['line_width'] = self._style_opts['line_width']

        style = {}
        if self.datashade:
            operation = datashade
            if 'cmap' in opts and not 'color_key' in opts:
                opts['color_key'] = opts['cmap']
            eltype = 'RGB'
            if 'cnorm' in self._plot_opts:
                opts['cnorm'] = self._plot_opts['cnorm']
            if 'rescale_discrete_levels' in self._plot_opts:
                opts['rescale_discrete_levels'] = self._plot_opts['rescale_discrete_levels']
        else:
            operation = rasterize
            if Version(hv.__version__) < Version('1.18.0a1'):
                eltype = 'Image'
            else:
                eltype = 'ImageStack' if self.by else 'Image'
            if 'cmap' in self._style_opts:
                style['cmap'] = self._style_opts['cmap']
            if self._dim_ranges.get('c', (None, None)) != (None, None):
                style['clim'] = self._dim_ranges['c']

        processed = operation(obj, **opts)

        if self.dynspread:
            processed = dynspread(processed, max_px=self.kwds.get('max_px', 3),
                                  threshold=self.kwds.get('threshold', 0.5))

        opts = filter_opts(eltype, dict(self._plot_opts, **style), backend='bokeh')
        layers = self._apply_layers(processed).opts(eltype, **opts, backend='bokeh')
        layers = _transfer_opts_cur_backend(layers)
        return layers

    def _get_opts(self, eltype, backend='bokeh', **custom):
        opts = dict(self._plot_opts, **dict(self._style_opts, **self._norm_opts))
        opts.update(custom)
        return filter_opts(eltype, opts, backend=backend)

    def _apply_layers(self, obj):
        if self.coastline:
            import geoviews as gv
            coastline = gv.feature.coastline.clone()
            if self.coastline in ['10m', '50m', '110m']:
                coastline = coastline.opts(scale=self.coastline)
            elif self.coastline is not True:
                param.main.param.warning(
                    "coastline scale of %s not recognized, must be one "
                    "'10m', '50m' or '110m'." % self.coastline)
            obj = obj * coastline.opts(projection=self.proj_crs)

        if self.features:
            import geoviews as gv
            for feature in reversed(self.features):
                feature_obj = getattr(gv.feature, feature)
                if feature_obj is None:
                    raise ValueError(
                        "Feature %r was not recognized, must be one of "
                        "'borders', 'coastline', 'lakes', 'land', 'ocean', "
                        "'rivers' and 'states'." % feature)
                feature_obj = feature_obj.clone()
                if isinstance(self.features, dict):
                    scale = self.features[feature]
                    if scale not in ['10m', '50m', '110m']:
                        param.main.param.warning(
                            "Feature scale of %r not recognized, "
                            "must be one of '10m', '50m' or '110m'." %
                        scale)
                    else:
                        feature_obj = feature_obj.opts(scale=scale)
<<<<<<< HEAD
                obj = feature_obj.opts(projection=self.proj_crs) * obj

        if self.tiles and not self.geo:
            tiles = self._get_tiles(
                self.tiles,
                hv.element.tile_sources,
                hv.element.tiles.Tiles
            )
            obj = tiles * obj
        elif self.tiles and self.geo:
            import geoviews as gv
            tiles = self._get_tiles(
                self.tiles,
                gv.tile_sources.tile_sources,
                (gv.element.WMTS, hv.element.tiles.Tiles),
            )
=======
                if feature_obj.group in ["Land", "Ocean"]:
                    obj = feature_obj * obj  # Underlay land/ocean
                else:
                    obj = obj * feature_obj  # overlay everything else

        if self.tiles:
            tile_source = 'EsriImagery' if self.tiles == 'ESRI' else self.tiles
            warning = ("{} tiles not recognized, must be one of: {} or a tile object".format(tile_source, sorted(hv.element.tile_sources)))
            if tile_source is True:
                tiles = hv.element.tiles.OSM()
            elif tile_source in hv.element.tile_sources.keys():
                tiles = hv.element.tile_sources[tile_source]()
            elif tile_source in hv.element.tile_sources.values():
                tiles = tile_source()
            elif isinstance(tile_source, hv.element.tiles.Tiles):
                tiles = tile_source
            elif self.geo:
                from geoviews.element import WMTS
                if isinstance(tile_source, WMTS):
                    tiles = tile_source
                else:
                    param.main.param.warning(warning)
            else:
                param.main.param.warning(warning)
>>>>>>> 8062d520
            obj = tiles * obj
        return obj

    def _get_tiles(self, source, sources, types):
        tile_source = 'EsriImagery' if self.tiles == 'ESRI' else self.tiles
        warning = f"{tile_source} tiles not recognized, must be one of: {sorted(sources)} or a tile object"
        if tile_source is True:
            tiles = sources["OSM"]()
        elif tile_source in sources:
            tiles = sources[tile_source]()
        elif tile_source in sources.values():
            tiles = tile_source()
        elif isinstance(tile_source, types):
            tiles = tile_source
        else:
            raise ValueError(warning)
        return tiles

    def _merge_redim(self, ranges, attr='range'):
        redim = dict(self._redim)
        for k, r in ranges.items():
            replace = {attr: r}
            if k in redim:
                dim = redim[k]
                if isinstance(dim, Dimension):
                    dim = dim.clone(**replace)
                elif isinstance(dim, dict) and 'range' not in dim:
                    dim = dict(dim, **replace)
                elif isinstance(dim, (tuple, str)):
                    dim = Dimension(dim, **replace)
            else:
                dim = replace
            redim[k] = dim
        return redim

    def _validate_dim(self, dimension):
        if isinstance(dimension, dim):
            dimension = dimension.dimension.name
        if isinstance(dimension, str) and dimension in self.variables:
            return dimension

    @property
    def _color_dim(self):
        return self._validate_dim(self._style_opts.get('color'))

    def _get_dimensions(self, kdims, vdims):
        for style in ('color', 'size', 'marker', 'alpha'):
            dimension = self._style_opts.get(style)
            dimensions = (kdims if kdims else []) + vdims
            dimension = self._validate_dim(dimension)
            if dimension is None:
                continue
            elif dimension not in dimensions:
                vdims.append(dimension)
                dimensions.append(dimension)
        agg_col = getattr(self.aggregator, 'column', None)
        if agg_col is not None:
            if agg_col not in dimensions:
                vdims.append(agg_col)
                dimensions.append(agg_col)
        for dimension in self.hover_cols:
            if (isinstance(dimension, str) and dimension in self.variables
                and dimension not in dimensions):
                vdims.append(dimension)
        return kdims, vdims

    def _set_backends_opts(self, element, cur_opts, compat_opts):
        # Bokeh is still the main backend
        element = element.opts(**cur_opts, backend='bokeh')
        if compat_opts:
            element = element.opts(**compat_opts, backend=self._backend_compat)
        return element

    def _get_compat_opts(self, el_name, **custom):
        # Bokeh is still the main backend
        cur_opts = self._get_opts(el_name, backend='bokeh', **custom)
        if self._backend_compat != 'bokeh':
            # Don't pass custom opts to the compatibility layer
            compat_opts = self._get_opts(el_name, backend=self._backend_compat)
            compat_opts = {
                k: v for k, v in compat_opts.items() if k not in cur_opts
            }
        else:
            compat_opts = {}
        return cur_opts, compat_opts

    def _error_if_unavailable(self, kind, element=None):
        """
        Raise an error if the element is not available with the current backend.
        """
        if not element:
            element = self._kind_mapping[kind]
        if element not in Store.registry[self._backend]:
            raise NotImplementedError(
                f'{kind!r} plot not supported by the {self._backend!r} backend.'
            )

    ##########################
    #     Simple charts      #
    ##########################

    def single_chart(self, element, x, y, data=None):
        labelled = ['y' if self.invert else 'x'] if x != 'index' else []
        if not self.is_series:
            labelled.append('x' if self.invert else 'y')
        elif not self.label:
            self._relabel['label'] = y

        if 'xlabel' in self._plot_opts and 'x' not in labelled:
            labelled.append('x')
        if 'ylabel' in self._plot_opts and 'y' not in labelled:
            labelled.append('y')

        cur_el_opts = self._get_opts(element.name, labelled=labelled, backend='bokeh')
        compat_el_opts = self._get_opts(element.name, labelled=labelled, backend=self._backend_compat)
        for opts_ in [cur_el_opts, compat_el_opts]:
            if 'color' in opts_ and opts_['color'] in data.columns:
                opts_['color'] = hv.dim(opts_['color'])
        cur_opts = {
            element.name: cur_el_opts,
            'NdOverlay': filter_opts('NdOverlay', dict(self._overlay_opts, batched=False), backend='bokeh'),
        }
        compat_opts = {
            element.name: compat_el_opts,
            'NdOverlay': filter_opts('NdOverlay', dict(self._overlay_opts), backend=self._backend_compat),
        }

        ys = [y]
        if element is Area and self.kwds.get('y2'):
            ys += [self.kwds['y2']]
        if element is ErrorBars and self.kwds.get('yerr1') and self.kwds.get('yerr2'):
            ys += [self.kwds['yerr1'], self.kwds['yerr2']]
        elif element is ErrorBars and self.kwds.get('yerr1'):
            ys += [self.kwds['yerr1']]
        kdims, vdims = self._get_dimensions([x], ys)

        if self.by:
            if element is Bars and not self.subplots:
                if any(y in self.indexes for y in ys):
                    data = data.reset_index()
                return (element(data, ([x] if x else [])+self.by, ys)
                        .relabel(**self._relabel)
                        .redim(**self._redim)
                        .opts(cur_opts, backend='bokeh')
                        .opts(compat_opts, backend=self._backend_compat))
            chart = Dataset(data, self.by+kdims, vdims).to(
                element, kdims, vdims, self.by).relabel(**self._relabel)
            chart = chart.layout() if self.subplots else chart.overlay(sort=False)
        else:
            chart = element(data, kdims, vdims).relabel(**self._relabel)
        return (chart.redim(**self._redim)
                .opts(cur_opts, backend='bokeh')
                .opts(compat_opts, backend=self._backend_compat))

    def _process_chart_x(self, data, x, y, single_y, categories=None):
        """This should happen before _process_chart_y"""
        if x is False:
            return None

        x = x or (self.x if self.x != y else None)
        if x is None:
            if self.use_index:
                xs = self.indexes
            else:
                xs = list(data.columns)
            xs = [c for c in xs if c not in self.by+self.groupby+self.grid+[y]]
            x = xs[0] if len(xs) else None

        if not x and not categories:
            raise ValueError('Could not determine what to plot. Set x explicitly')
        return x

    def _process_chart_y(self, data, x, y, single_y):
        """This should happen after _process_chart_x"""
        y = y or self.y
        if y is None:
            ys = [c for c in data.columns if c not in [x]+self.by+self.groupby+self.grid]
            if len(ys) > 1:
                # if columns have different dtypes, only include numeric columns
                from pandas.api.types import is_numeric_dtype as isnum
                num_ys = [dim for dim in ys if isnum(data[dim])]
                if len(num_ys) >= 1:
                    ys = num_ys
            y = ys[0] if len(ys) == 1 or single_y else ys
        return y

    def _process_chart_args(self, data, x, y, single_y=False, categories=None):
        if data is None:
            data = self.data
        elif not self.gridded_data:
            data = _convert_col_names_to_str(data)

        x = self._process_chart_x(data, x, y, single_y, categories=categories)
        y = self._process_chart_y(data, x, y, single_y)

        # sort by date if enabled and x is a date
        if x is not None and self.sort_date and self.datatype == 'pandas':
            from pandas.api.types import is_datetime64_any_dtype as is_datetime
            if x in self.indexes:
                index = self.indexes.index(x)
                if is_datetime(data.axes[index]):
                    data = data.sort_index(axis=self.indexes.index(x))
            elif x in data.columns:
                if is_datetime(data[x]):
                    data = data.sort_values(x)

        # set index to column if needed in hover_cols
        if self.use_index and any(c for c in self.hover_cols if
                                  c in self.indexes and
                                  c not in data.columns):
            data = data.reset_index()

        # calculate any derived time
        dimensions = []
        for col in [x, y, self.by, self.hover_cols]:
            if col is not None:
                dimensions.extend(col if isinstance(col, list) else [col])

        not_found = [dim for dim in dimensions if dim not in self.variables]
        _, data = process_derived_datetime_pandas(data, not_found, self.indexes)

        return data, x, y

    def chart(self, element, x, y, data=None):
        "Helper method for simple x vs. y charts"
        data, x, y = self._process_chart_args(data, x, y)
        if x and y and not isinstance(y, (list, tuple)):
            return self.single_chart(element, x, y, data)
        elif x and y and len(y) == 1:
            return self.single_chart(element, x, y[0], data)

        labelled = ['y' if self.invert else 'x'] if x != 'index' else []
        if self.value_label != 'value':
            labelled.append('x' if self.invert else 'y')

        if 'xlabel' in self._plot_opts and 'x' not in labelled:
            labelled.append('x')
        if 'ylabel' in self._plot_opts and 'y' not in labelled:
            labelled.append('y')

        cur_opts = {
            element.name: self._get_opts(element.name, labelled=labelled, backend='bokeh'),
            'NdOverlay': filter_opts('NdOverlay', dict(self._overlay_opts, batched=False), backend='bokeh'),
        }
        compat_opts = {
            element.name: self._get_opts(element.name, labelled=labelled, backend=self._backend_compat),
            'NdOverlay': filter_opts('NdOverlay', dict(self._overlay_opts), backend=self._backend_compat),
        }

        charts = []
        for c in y:
            kdims, vdims = self._get_dimensions([x], [c])
            chart = element(data, kdims, vdims).redim(**{c: self.value_label})
            charts.append((c, chart.relabel(**self._relabel).redim(**self._redim)))
        return (self._by_type(charts, self.group_label, sort=False)
                .opts(cur_opts, backend='bokeh')
                .opts(compat_opts, backend=self._backend_compat))


    def line(self, x=None, y=None, data=None):
        self._error_if_unavailable('line')
        return self.chart(Curve, x, y, data)

    def step(self, x=None, y=None, data=None):
        where = self.kwds.get('where', 'mid')
        return self.line(x, y, data).options('Curve', interpolation='steps-'+where)

    def scatter(self, x=None, y=None, data=None):
        self._error_if_unavailable('scatter')
        return self.chart(Scatter, x, y, data)

    def area(self, x=None, y=None, data=None):
        self._error_if_unavailable('area')
        areas = self.chart(Area, x, y, data)
        if self.stacked:
            areas = areas.map(Area.stack, NdOverlay)
        return areas

    def errorbars(self, x=None, y=None, data=None):
        self._error_if_unavailable('errorbars')
        return self.chart(ErrorBars, x, y, data)

    ##########################
    #  Categorical charts    #
    ##########################

    def _category_plot(self, element, x, y, data):
        """
        Helper method to generate element from indexed dataframe.
        """
        labelled = ['y' if self.invert else 'x'] if x != 'index' else []
        if self.value_label != 'value':
            labelled.append('x' if self.invert else 'y')

        if 'xlabel' in self._plot_opts and 'x' not in labelled:
            labelled.append('x')
        if 'ylabel' in self._plot_opts and 'y' not in labelled:
            labelled.append('y')

        cur_opts, compat_opts = self._get_compat_opts(element.name, labelled=labelled)

        id_vars = [x]
        if any(v in self.indexes for v in id_vars):
            data = data.reset_index()
        data = data[y+[x]]

        if check_library(data, 'dask'):
            from dask.dataframe import melt
        else:
            melt = pd.melt

        df = melt(data, id_vars=[x], var_name=self.group_label, value_name=self.value_label)
        kdims = [x, self.group_label]
        vdims = [self.value_label]+self.hover_cols
        if self.subplots:
            obj = Dataset(df, kdims, vdims).to(element, x).layout()
        else:
            obj = element(df, kdims, vdims)
        return (obj.redim(**self._redim).relabel(**self._relabel)
                .apply(self._set_backends_opts, cur_opts=cur_opts, compat_opts=compat_opts))

    def bar(self, x=None, y=None, data=None):
        self._error_if_unavailable('bar')
        data, x, y = self._process_chart_args(data, x, y, categories=self.by)
        if (x or self.by) and y and (self.by or not isinstance(y, (list, tuple) or len(y) == 1)):
            y = y[0] if isinstance(y, (list, tuple)) else y
            return self.single_chart(Bars, x, y, data)
        return self._category_plot(Bars, x, list(y), data)

    def barh(self, x=None, y=None, data=None):
        return self.bar(x, y, data).opts('Bars', invert_axes=True)

    ##########################
    #   Statistical charts   #
    ##########################

    def _stats_plot(self, element, y, data=None):
        """
        Helper method to generate element from indexed dataframe.
        """
        data, x, y = self._process_chart_args(data, False, y)

        custom = {}
        if 'color' in self._style_opts:
            prefix = 'violin' if issubclass(element, Violin) else 'box'
            custom[prefix+'_fill_color'] = self._style_opts['color']
        cur_opts, compat_opts = self._get_compat_opts(element.name, **custom)
        ylim = self._plot_opts.get('ylim', (None, None))
        if not isinstance(y, (list, tuple)):
            ranges = {y: ylim}
            return (element(data, self.by, y).redim.range(**ranges).relabel(**self._relabel)
                    .apply(self._set_backends_opts, cur_opts=cur_opts, compat_opts=compat_opts))


        labelled = ['y' if self.invert else 'x'] if self.group_label != 'Group' else []
        if self.value_label != 'value':
            labelled.append('x' if self.invert else 'y')

        if 'xlabel' in self._plot_opts and 'x' not in labelled:
            labelled.append('x')
        if 'ylabel' in self._plot_opts and 'y' not in labelled:
            labelled.append('y')

        cur_opts['labelled']  = labelled

        kdims = [self.group_label]
        data = data[list(y)]
        if check_library(data, 'dask'):
            from dask.dataframe import melt
        else:
            melt = pd.melt
        df = melt(data, var_name=self.group_label, value_name=self.value_label)
        if list(y) and df[self.value_label].dtype is not data[y[0]].dtype:
            df[self.value_label] = df[self.value_label].astype(data[y[0]].dtype)
        redim = self._merge_redim({self.value_label: ylim})
        return (element(df, kdims, self.value_label).redim(**redim).relabel(**self._relabel)
                .apply(self._set_backends_opts, cur_opts=cur_opts, compat_opts=compat_opts))


    def box(self, x=None, y=None, data=None):
        self._error_if_unavailable('box')
        return self._stats_plot(BoxWhisker, y, data).redim(**self._redim)

    def violin(self, x=None, y=None, data=None):
        self._error_if_unavailable('violin')
        try:
            from holoviews.element import Violin
        except ImportError:
            raise ImportError('Violin plot requires HoloViews version >=1.10')
        return self._stats_plot(Violin, y, data).redim(**self._redim)

    def hist(self, x=None, y=None, data=None):
        self._error_if_unavailable('hist')
        data, x, y = self._process_chart_args(data, False, y)

        labelled = ['y'] if self.invert else ['x']

        if 'xlabel' in self._plot_opts and 'x' not in labelled:
            labelled.append('x')
        if 'ylabel' in self._plot_opts and 'y' not in labelled:
            labelled.append('y')

        cur_opts = {
            'Histogram': self._get_opts('Histogram', labelled=labelled, backend='bokeh'),
            'NdOverlay': filter_opts('NdOverlay', self._overlay_opts, backend='bokeh'),
        }
        compat_opts = {
            'Histogram': self._get_opts('Histogram', backend=self._backend_compat),
            'NdOverlay': filter_opts('NdOverlay', self._overlay_opts, backend=self._backend_compat),
        }
        hist_opts = {'bin_range': self.kwds.get('bin_range', None),
                     'normed': self.kwds.get('normed', False),
                     'cumulative': self.kwds.get('cumulative', False)}
        if 'bins' in self.kwds:
            bins = self.kwds['bins']
            if isinstance(bins, int):
                hist_opts['num_bins'] = bins
            else:
                hist_opts['bins'] = bins

        if not isinstance(y, (list, tuple)):
            if not 'bin_range' in self.kwds:
                ys = data[y]
                ymin, ymax = (ys.min(), ys.max())
                if is_dask(ys):
                    ymin, ymax = ymin.compute(), ymax.compute()
                hist_opts['bin_range'] = ymin, ymax

            ds = Dataset(data, self.by)
            if self.by:
                hist = hists = histogram(
                    ds.groupby(self.by), dimension=y, **hist_opts
                )
                hist = hists.last
                hists = hists.layout() if self.subplots else hists.overlay(sort=False)
            else:
                hists = histogram(ds, dimension=y, **hist_opts)

            return (hists.redim(**self._redim)
                    .opts(cur_opts, backend='bokeh')
                    .opts(compat_opts, backend=self._backend_compat))

        ranges = []
        for col in y:
            if not 'bin_range' in self.kwds:
                ys = data[col]
                ymin, ymax = (ys.min(), ys.max())
                if is_dask(ys):
                    ymin, ymax = ymin.compute(), ymax.compute()
                ranges.append((ymin, ymax))
        if ranges:
            hist_opts['bin_range'] = max_range(ranges)

        ds = Dataset(data)
        hists = []
        for col in y:
            hist = histogram(ds, dimension=col, **hist_opts)
            hists.append((col, hist.relabel(**self._relabel)))
        return (self._by_type(hists, sort=False)
                .redim(**self._redim)
                .opts(cur_opts, backend='bokeh')
                .opts(compat_opts, backend=self._backend_compat))

    def kde(self, x=None, y=None, data=None):
        self._error_if_unavailable('kde')
        bw_method = self.kwds.pop('bw_method', None)
        ind = self.kwds.pop('ind', None)
        if bw_method is not None or ind is not None:
            raise ValueError('hvplot does not support bw_method and ind')

        dist_opts = dict(self.kwds)
        data, x, y = self._process_chart_args(data, x, y)
        cur_opts = {
            'Distribution': self._get_opts('Distribution', backend='bokeh', **dist_opts),
            'Area': self._get_opts('Distribution', backend='bokeh'),
            'NdOverlay': filter_opts('NdOverlay', dict(self._overlay_opts, legend_limit=0), backend='bokeh')
        }
        compat_opts = {
            'Distribution': self._get_opts('Distribution', backend=self._backend_compat, **dist_opts),
            'Area': self._get_opts('Distribution', backend=self._backend_compat),
            'NdOverlay': filter_opts('NdOverlay', self._overlay_opts, backend=self._backend_compat)
        }

        xlim = self._plot_opts.get('xlim', (None, None))
        if not isinstance(y, (list, tuple)):
            ranges = {y: xlim}
            if self.by:
                dists = Dataset(data).to(Distribution, y, [], self.by)
                dists = dists.layout() if self.subplots else dists.overlay(sort=False)
            else:
                dists = Distribution(data, y, [])
        else:
            ranges = {self.value_label: xlim}
            data = data[y]
            df = pd.melt(data, var_name=self.group_label, value_name=self.value_label)
            ds = Dataset(df)
            if len(df):
                dists = ds.to(Distribution, self.value_label)
                dists = dists.layout() if self.subplots else dists.overlay(sort=False)
            else:
                vdim = self.value_label + ' Density'
                dists = NdOverlay({0: Area([], self.value_label, vdim)},
                                  [self.group_label])
        redim = self._merge_redim(ranges)
        return (dists
                .redim(**redim)
                .relabel(**self._relabel)
                .opts(cur_opts, backend='bokeh')
                .opts(compat_opts, backend=self._backend_compat))

    def density(self, x=None, y=None, data=None):
        return self.kde(x, y, data)

    ##########################
    #      Other charts      #
    ##########################

    def dataset(self, x=None, y=None, data=None):
        data = self.data if data is None else data
        if self.gridded:
            kdims = [self.x, self.y] if len(self.indexes) == 2 else None
            return Dataset(data, kdims=kdims).redim(**self._redim)
        else:
            return Dataset(data, self.kwds.get('columns')).redim(**self._redim)

    def heatmap(self, x=None, y=None, data=None):
        self._error_if_unavailable('heatmap')
        data = self.data if data is None else data
        cur_opts, compat_opts = self._get_compat_opts('HeatMap')

        if not (x or y) or (x == 'columns' and y in ('index', data.index.name)):
            cur_opts['labelled'] = []
            x, y = 'columns', 'index'
            data = (data.columns, data.index, data.values)
            z = ['value']
        else:
            z = self.kwds.get('C', [c for c in data.columns if c not in (x, y)][0])
            z = [z] + self.hover_cols
            self.use_index = False
            data, x, y = self._process_chart_args(data, x, y, single_y=True)

        redim = self._merge_redim({z[0]: self._dim_ranges['c']})
        hmap = HeatMap(data, [x, y], z, **self._relabel)
        if 'reduce_function' in self.kwds:
            hmap = hmap.aggregate(function=self.kwds['reduce_function'])
        return (hmap.redim(**redim)
                .apply(self._set_backends_opts, cur_opts=cur_opts, compat_opts=compat_opts))

    def hexbin(self, x=None, y=None, data=None):
        self._error_if_unavailable('hexbin')
        self.use_index = False
        data, x, y = self._process_chart_args(data, x, y, single_y=True)

        z = [self.kwds['C']] if self.kwds.get('C') else []
        z += self.hover_cols

        cur_opts, compat_opts = self._get_compat_opts('HexTiles')
        if 'reduce_function' in self.kwds:
            cur_opts['aggregator'] = self.kwds['reduce_function']
        if 'gridsize' in self.kwds:
            cur_opts['gridsize'] = self.kwds['gridsize']
        if 'min_count' in self.kwds:
            cur_opts['min_count'] = self.kwds['min_count']
        redim = self._merge_redim({(z[0] if z else 'Count'): self._dim_ranges['c']})
        element = self._get_element('hexbin')
        params = dict(self._relabel)
        if self.geo: params['crs'] = self.crs
        return (element(data, [x, y], z or [], **params).redim(**redim)
                .apply(self._set_backends_opts, cur_opts=cur_opts, compat_opts=compat_opts))

    def bivariate(self, x=None, y=None, data=None):
        self._error_if_unavailable('bivariate')
        self.use_index = False
        data, x, y = self._process_chart_args(data, x, y, single_y=True)

        cur_opts, compat_opts = self._get_compat_opts('Bivariate', **self.kwds)
        element = self._get_element('bivariate')
        return (element(data, [x, y]).redim(**self._redim)
                .apply(self._set_backends_opts, cur_opts=cur_opts, compat_opts=compat_opts))

    def ohlc(self, x=None, y=None, data=None):
        self._error_if_unavailable('ohlc', Rectangles)
        self._error_if_unavailable('ohlc', Segments)
        data = self.data if data is None else data
        if x is None:
            variables = [var for var in self.variables if var not in self.indexes]
            if data[variables[0]].dtype.kind == 'M':
                x = variables[0]
            else:
                x = self.indexes[0]
        width = self.kwds.get('bar_width', 0.5)
        if y is None:
            o, h, l, c = [col for col in data.columns if col != x][:4]
        else:
            o, h, l, c = y
        neg, pos = self.kwds.get('neg_color', 'red'), self.kwds.get('pos_color', 'green')
        color_exp = (dim(o)>dim(c)).categorize({True: neg, False: pos})
        ds = Dataset(data, [x], [o, h, l, c])
        if ds.data[x].dtype.kind in 'SUO':
            rects = Rectangles(ds, [x, o, x, c])
        else:
            if len(ds):
                sampling = np.min(np.diff(ds[x])) * width/2.
                ds = ds.transform(lbound=dim(x)-sampling, ubound=dim(x)+sampling)
            else:
                ds = ds.transform(lbound=dim(x), ubound=dim(x))
            rects = Rectangles(ds, ['lbound', o, 'ubound', c])
        segments = Segments(ds, [x, l, x, h])
        rect_cur_opts, rect_compat_opts = self._get_compat_opts('Rectangles')
        rect_cur_opts.pop('tools')
        rect_cur_opts['color'] = color_exp
        seg_cur_opts, seg_compat_opts = self._get_compat_opts('Segments')
        tools = seg_cur_opts.pop('tools', [])
        if 'hover' in tools:
            tools[tools.index('hover')] = HoverTool(tooltips=[
                (x, '@{%s}' % x), ('Open', '@{%s}' % o), ('High', '@{%s}' % h),
                ('Low', '@{%s}' % l), ('Close', '@{%s}' % c)
            ])
        seg_cur_opts['tools'] = tools
        seg_cur_opts ['color'] = self.kwds.get('line_color', 'black')
        if 'xlabel' not in seg_cur_opts:
            seg_cur_opts['xlabel'] = '' if x == 'index' else x
        if 'ylabel' not in seg_cur_opts:
            seg_cur_opts['ylabel'] = ''
        segments = (
            segments.redim(**self._redim)
            .apply(self._set_backends_opts,
                   cur_opts=seg_cur_opts, compat_opts=seg_compat_opts)
        )
        rects = (
            rects.redim(**self._redim)
            .apply(self._set_backends_opts,
                   cur_opts=rect_cur_opts, compat_opts=rect_compat_opts)
        )
        return segments * rects

    def table(self, x=None, y=None, data=None):
        self._error_if_unavailable('table')
        data = self.data if data is None else data
        if isinstance(data.index, (DatetimeIndex, MultiIndex)):
            data = data.reset_index()

        cur_opts, compat_opts = self._get_compat_opts('Table')
        element = self._get_element('table')
        return (element(data, self.kwds.get('columns'), []).redim(**self._redim)
                .apply(self._set_backends_opts, cur_opts=cur_opts, compat_opts=compat_opts))

    def labels(self, x=None, y=None, data=None):
        self._error_if_unavailable('labels')
        self.use_index = False
        data, x, y = self._process_chart_args(data, x, y, single_y=True)

        text = self.kwds.get('text', [c for c in data.columns if c not in (x, y)][0])
        kdims, vdims = self._get_dimensions([x, y], [text])
        cur_opts, compat_opts = self._get_compat_opts('Labels')
        element = self._get_element('labels')
        return (element(data, kdims, vdims).redim(**self._redim)
                .apply(self._set_backends_opts, cur_opts=cur_opts, compat_opts=compat_opts))

    ##########################
    #     Gridded plots      #
    ##########################

    def _process_gridded_args(self, data, x, y, z):
        data = self.data if data is None else data
        x = x or self.x
        y = y or self.y
        z = z or self.kwds.get('z')

        if is_xarray(data):
            import xarray as xr
            if isinstance(data, xr.DataArray):
                data = data.to_dataset(name=data.name or 'value')
        if is_tabular(data):
            if self.use_index and any(c for c in self.hover_cols if
                                      c in self.indexes and
                                      c not in data.columns):
                data = data.reset_index()
            # calculate any derived time
            dimensions = []
            for dimension in [x, y, self.by, self.hover_cols]:
                if dimension is not None:
                    dimensions.extend(dimension if isinstance(dimension, list) else [dimension])

            not_found = [dim for dim in dimensions if dim not in self.variables]
            _, data = process_derived_datetime_pandas(data, not_found, self.indexes)

        return data, x, y, z

    def _get_element(self, kind):
        element = self._kind_mapping[kind]
        if self.geo:
            import geoviews
            element = getattr(geoviews, element.__name__)
        return element

    def image(self, x=None, y=None, z=None, data=None):
        self._error_if_unavailable('image')
        data, x, y, z = self._process_gridded_args(data, x, y, z)
        if not (x and y):
            x, y = list(data.dims)[::-1]
        if not z:
            z = list(data.data_vars)[0]
        z = [z] + self.hover_cols

        params = dict(self._relabel)
        cur_opts, compat_opts = self._get_compat_opts('Image')
        redim = self._merge_redim({z[0]: self._dim_ranges['c']})

        element = self._get_element('image')
        if self.geo: params['crs'] = self.crs
        return (element(data, [x, y], z, **params).redim(**redim)
                .apply(self._set_backends_opts, cur_opts=cur_opts, compat_opts=compat_opts))

    def rgb(self, x=None, y=None, z=None, data=None):
        self._error_if_unavailable('rgb')
        data, x, y, z = self._process_gridded_args(data, x, y, z)

        coords = [c for c in data.coords if c not in self.by+self.groupby+self.grid]
        if len(coords) < 3:
            raise ValueError('Data must be 3D array to be converted to RGB.')
        x = x or coords[2]
        y = y or coords[1]
        bands = self.kwds.get('bands', coords[0])
        if z is None:
            z = list(data.data_vars)[0]
        data = data[z]
        nbands = len(data.coords[bands])
        if nbands < 3:
            raise ValueError('Selected bands coordinate (%s) has only %d channels,'
                             'expected at least three channels to convert to RGB.' %
                             (bands, nbands))

        params = dict(self._relabel)
        xres, yres = data.attrs['res'] if 'res' in data.attrs else (1, 1)
        xs = data.coords[x][::-1] if xres < 0 else data.coords[x]
        ys = data.coords[y][::-1] if yres < 0 else data.coords[y]
        eldata = (xs, ys)
        for b in range(nbands):
            eldata += (data.isel(**{bands: b}).values,)

        element = self._get_element('rgb')
        cur_opts, compat_opts = self._get_compat_opts('RGB')
        if self.geo: params['crs'] = self.crs
        rgb = element(eldata, [x, y], element.vdims[:nbands], **params)
        return (rgb.redim(**self._redim)
                .apply(self._set_backends_opts, cur_opts=cur_opts, compat_opts=compat_opts))

    def quadmesh(self, x=None, y=None, z=None, data=None):
        self._error_if_unavailable('quadmesh')
        data, x, y, z = self._process_gridded_args(data, x, y, z)

        if not (x and y):
            x, y = list(k for k, v in data.coords.items() if v.size > 1)
        if not z:
            z = list(data.data_vars)[0]
        z = [z] + self.hover_cols

        params = dict(self._relabel)
        redim = self._merge_redim({z[0]: self._dim_ranges['c']})

        element = self._get_element('quadmesh')
        cur_opts, compat_opts = self._get_compat_opts('QuadMesh')
        if self.geo: params['crs'] = self.crs
        return (element(data, [x, y], z, **params).redim(**redim)
                .apply(self._set_backends_opts, cur_opts=cur_opts, compat_opts=compat_opts))

    def contour(self, x=None, y=None, z=None, data=None, filled=False):
        self._error_if_unavailable('contour')
        from holoviews.operation import contours

        if 'projection' in self._plot_opts:
            import cartopy.crs as ccrs
            t = self._plot_opts['projection']
            if isinstance(t, ccrs.CRS) and not isinstance(t, ccrs.Projection):
                raise ValueError('invalid transform:'
                                 ' Spherical contouring is not supported - '
                                 ' consider using PlateCarree/RotatedPole.')

        cur_opts, compat_opts = self._get_compat_opts('Contours')
        qmesh = self.quadmesh(x, y, z, data)

        if self.geo:
            # Apply projection before contouring
            import cartopy.crs as ccrs
            from geoviews import project
            projection = self._plot_opts.get('projection', ccrs.GOOGLE_MERCATOR)
            qmesh = project(qmesh, projection=projection)

        if filled:
            cur_opts['line_alpha'] = 0
        if cur_opts['colorbar']:
            cur_opts['show_legend'] = False
        levels = self.kwds.get('levels', 5)
        if isinstance(levels, int):
            cur_opts['color_levels'] = levels
        return (contours(qmesh, filled=filled, levels=levels)
                .apply(self._set_backends_opts, cur_opts=cur_opts, compat_opts=compat_opts))

    def contourf(self, x=None, y=None, z=None, data=None):
        self._error_if_unavailable('contourf')
        contourf = self.contour(x, y, z, data, filled=True)
        # The holoviews contours operation used in self.contour adapts
        # the value dim range, so we need to redimension it if the user
        # has asked for it by setting `clim`. Internally an unset `clim`
        # is identified by `(None, None)`.
        if self._dim_ranges['c'] != (None, None):
            z_name = contourf.vdims[0].name
            redim = {z_name: self._dim_ranges['c']}
        else:
            redim = {}
        return contourf.redim.range(**redim)

    def vectorfield(self, x=None, y=None, angle=None, mag=None, data=None):
        self._error_if_unavailable('vectorfield')
        data, x, y, _ = self._process_gridded_args(data, x, y, z=None)

        if not (x and y):
            x, y = list(k for k, v in data.coords.items() if v.size > 1)

        angle = self.kwds.get('angle')
        mag = self.kwds.get('mag')
        z = [angle, mag] + self.hover_cols
        redim = self._merge_redim({z[1]: self._dim_ranges['c']})
        params = dict(self._relabel)

        element = self._get_element('vectorfield')
        cur_opts, compat_opts = self._get_compat_opts('VectorField')
        if self.geo: params['crs'] = self.crs
        return (element(data, [x, y], z, **params).redim(**redim)
                .apply(self._set_backends_opts, cur_opts=cur_opts, compat_opts=compat_opts))

    ##########################
    #    Geometry plots      #
    ##########################

    def _geom_plot(self, x=None, y=None, data=None, kind='polygons'):
        data, x, y, _ = self._process_gridded_args(data, x, y, z=None)
        params = dict(self._relabel)

        if not (x and y):
            if is_geodataframe(data):
                x, y = ('Longitude', 'Latitude') if self.geo else ('x', 'y')
            elif self.gridded_data:
                x, y = self.variables[:2:-1]
            else:
                x, y = data.columns[:2]

        redim = self._merge_redim({self._color_dim: self._dim_ranges['c']} if self._color_dim else {})
        kdims, vdims = self._get_dimensions([x, y], [])
        if self.gridded_data:
            vdims = Dataset(data).vdims
        element = self._get_element(kind)
        cur_opts, compat_opts = self._get_compat_opts(element.name)
        for opts_ in [cur_opts, compat_opts]:
            if 'color' in opts_ and opts_['color'] in vdims:
                opts_['color'] = hv.dim(opts_['color'])
            # if there is nothing to put in hover, turn it off
            if 'tools' in opts_ and kind in ["polygons", "paths"] and not vdims:
                opts_["tools"] = [t for t in opts_["tools"] if t != "hover"]
        if self.geo: params['crs'] = self.crs
        if self.by:
            obj = Dataset(data, self.by+kdims, vdims).to(element, kdims, vdims, self.by, **params)
            if self.subplots:
                obj = obj.layout(sort=False)
            else:
                obj = obj.overlay(sort=False)
        else:
            obj = element(data, kdims, vdims, **params)

        return (obj.redim(**redim)
                .opts({element.name: cur_opts}, backend='bokeh')
                .opts({element.name: compat_opts}, backend=self._backend_compat))

    def polygons(self, x=None, y=None, data=None):
        self._error_if_unavailable('polygons')
        return self._geom_plot(x, y, data, kind='polygons')

    def paths(self, x=None, y=None, data=None):
        self._error_if_unavailable('paths')
        return self._geom_plot(x, y, data, kind='paths')

    def points(self, x=None, y=None, data=None):
        self._error_if_unavailable('points')
        return self._geom_plot(x, y, data, kind='points')<|MERGE_RESOLUTION|>--- conflicted
+++ resolved
@@ -1409,8 +1409,12 @@
                         scale)
                     else:
                         feature_obj = feature_obj.opts(scale=scale)
-<<<<<<< HEAD
-                obj = feature_obj.opts(projection=self.proj_crs) * obj
+                if feature_obj.group in ["Land", "Ocean"]:
+                    # Underlay land/ocean
+                    obj = feature_obj.opts(projection=self.proj_crs) * obj
+                else:
+                    # overlay everything else
+                    obj = obj * feature_obj.opts(projection=self.proj_crs)
 
         if self.tiles and not self.geo:
             tiles = self._get_tiles(
@@ -1426,32 +1430,6 @@
                 gv.tile_sources.tile_sources,
                 (gv.element.WMTS, hv.element.tiles.Tiles),
             )
-=======
-                if feature_obj.group in ["Land", "Ocean"]:
-                    obj = feature_obj * obj  # Underlay land/ocean
-                else:
-                    obj = obj * feature_obj  # overlay everything else
-
-        if self.tiles:
-            tile_source = 'EsriImagery' if self.tiles == 'ESRI' else self.tiles
-            warning = ("{} tiles not recognized, must be one of: {} or a tile object".format(tile_source, sorted(hv.element.tile_sources)))
-            if tile_source is True:
-                tiles = hv.element.tiles.OSM()
-            elif tile_source in hv.element.tile_sources.keys():
-                tiles = hv.element.tile_sources[tile_source]()
-            elif tile_source in hv.element.tile_sources.values():
-                tiles = tile_source()
-            elif isinstance(tile_source, hv.element.tiles.Tiles):
-                tiles = tile_source
-            elif self.geo:
-                from geoviews.element import WMTS
-                if isinstance(tile_source, WMTS):
-                    tiles = tile_source
-                else:
-                    param.main.param.warning(warning)
-            else:
-                param.main.param.warning(warning)
->>>>>>> 8062d520
             obj = tiles * obj
         return obj
 
