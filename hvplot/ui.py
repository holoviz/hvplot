--- conflicted
+++ resolved
@@ -15,21 +15,6 @@
 # Defaults
 KINDS = {
     # these are for the kind selector
-<<<<<<< HEAD
-    "dataframe": sorted(
-        set(_hvConverter._kind_mapping) -
-        set(_hvConverter._gridded_types) -
-        set(_hvConverter._geom_types) |
-        set(["points"])
-    ),
-    "gridded": sorted(set(_hvConverter._gridded_types) - set(["dataset"])),
-    "geom": _hvConverter._geom_types,
-}
-
-KINDS["2d"] = ['bivariate', 'heatmap', 'hexbin', 'labels', 'vectorfield', 'points'] + KINDS["gridded"] + KINDS["geom"]
-KINDS["stats"] = ['hist', 'kde', 'boxwhisker', 'violin', 'heatmap', 'bar', 'barh']
-KINDS["all"] = sorted(set(KINDS["dataframe"] + KINDS["gridded"] + KINDS["geom"]))
-=======
     'dataframe': sorted(
         set(_hvConverter._kind_mapping) -
         set(_hvConverter._gridded_types) -
@@ -43,7 +28,6 @@
 KINDS['2d'] = ['bivariate', 'heatmap', 'hexbin', 'labels', 'vectorfield', 'points'] + KINDS['gridded'] + KINDS['geom']
 KINDS['stats'] = ['hist', 'kde', 'boxwhisker', 'violin', 'heatmap', 'bar', 'barh']
 KINDS['all'] = sorted(set(KINDS['dataframe'] + KINDS['gridded'] + KINDS['geom']))
->>>>>>> 39388b88
 
 CMAPS = [cm for cm in list_cmaps() if not cm.endswith('_r_r')]
 DEFAULT_CMAPS = _hvConverter._default_cmaps
@@ -52,13 +36,10 @@
     'states', 'grid'
 ]
 GEO_TILES = [None] + sorted(tile_sources)
-<<<<<<< HEAD
 GEO_KEYS = [
     'crs', 'crs_kwargs', 'projection', 'projection_kwargs',
     'global_extent', 'project', 'features', 'feature_scale', 'tiles'
 ]
-=======
->>>>>>> 39388b88
 AGGREGATORS = [None, 'count', 'min', 'max', 'mean', 'sum', 'any']
 MAX_ROWS = 10000
 
@@ -73,11 +54,7 @@
 
     Parameters
     ----------
-<<<<<<< HEAD
-    data : pandas.DataFrame | xarray.Dataset
-=======
     data : pandas.DataFrame | xarray.DataArray | xarray.Dataset
->>>>>>> 39388b88
         Data structure to explore.
     kwargs : optional
         Arguments that `data.hvplot()` would also accept like `kind='bar'`.
@@ -103,12 +80,6 @@
 
 
 class Controls(Viewer):
-
-    refresh_plot = param.Boolean(
-        default=True,
-        precedence=0,
-        doc="Whether to automatically refresh the plot when a param is changed",
-    )
 
     explorer = param.ClassSelector(class_=Viewer, precedence=-1)
 
@@ -135,10 +106,6 @@
     def kwargs(self):
         return {k: v for k, v in self.param.values().items()
                 if k not in ('name', 'explorer') and v is not None and v != ''}
-
-    @param.depends("explorer.refresh_plot", watch=True)
-    def _link_refresh_plot(self):
-        self.refresh_plot = self.explorer.refresh_plot
 
 
 class Colormapping(Controls):
@@ -249,7 +216,7 @@
         """
 
         if isinstance(val[0], datetime_types) and isinstance(val[1], datetime_types):
-            val = (dt_to_int(val[0], "ms"), dt_to_int(val[1], "ms"))
+            val = (dt_to_int(val[0], 'ms'), dt_to_int(val[1], 'ms'))
 
         return val
 
@@ -305,11 +272,7 @@
         at which to render it. Available features include 'borders',
         'coastline', 'lakes', 'land', 'ocean', 'rivers' and 'states'.""")
 
-<<<<<<< HEAD
-    feature_scale = param.ObjectSelector(default="110m", objects=["110m", "50m", "10m"], doc="""
-=======
     feature_scale = param.ObjectSelector(default='110m', objects=['110m', '50m', '10m'], doc="""
->>>>>>> 39388b88
         The scale at which to render the features.""")
 
     tiles = param.ObjectSelector(default=None, objects=GEO_TILES, doc="""
@@ -320,15 +283,8 @@
     @param.depends('geo',  watch=True, on_init=True)
     def _update_crs_projection(self):
         enabled = bool(self.geo or self.project)
-<<<<<<< HEAD
         for key in GEO_KEYS:
             self.param[key].constant = not enabled
-=======
-        self.param.crs.constant = not enabled
-        self.param.crs_kwargs.constant = not enabled
-        self.param.projection.constant = not enabled
-        self.param.projection_kwargs.constant = not enabled
->>>>>>> 39388b88
         self.geo = enabled
         if not enabled:
             return
@@ -338,10 +294,9 @@
             k for k in param.concrete_descendents(CRS).keys()
             if not k.startswith('_') and k != 'CRS'
         )
-<<<<<<< HEAD
-        crs_list.insert(0, "GOOGLE_MERCATOR")
-        crs_list.insert(0, "PlateCarree")
-        crs_list.remove("PlateCarree")
+        crs_list.insert(0, 'GOOGLE_MERCATOR')
+        crs_list.insert(0, 'PlateCarree')
+        crs_list.remove('PlateCarree')
 
         self.param.crs.objects = crs_list
         self.param.projection.objects = crs_list
@@ -352,23 +307,7 @@
             self.global_extent = True
 
         if self.features is None:
-            self.features = ["coastline"]
-=======
-        crs_list.insert(0, 'GOOGLE_MERCATOR')
-        crs_list.insert(0, 'PlateCarree')
-        crs_list.remove('PlateCarree')
-
-        self.param.crs.objects = crs_list
-        self.param.projection.objects = crs_list
-        if self.projection is None:
-            self.projection = crs_list[0]
-
-        if self.global_extent is None:
-            self.global_extent = True
-
-        if self.features is None:
             self.features = ['coastline']
->>>>>>> 39388b88
 
 
 class Operations(Controls):
@@ -420,11 +359,6 @@
 
 
 class hvPlotExplorer(Viewer):
-
-    refresh_plot = param.Boolean(
-        default=True,
-        doc="Whether to automatically refresh the plot when a param is changed",
-    )
 
     kind = param.Selector()
 
@@ -495,25 +429,15 @@
         self._converter = converter
         groups = {group: KINDS[group] for group in self._groups}
         self._controls = pn.Param(
-<<<<<<< HEAD
-            self.param, parameters=['refresh_plot', 'kind', 'x', 'y', 'groupby', 'by'],
-            sizing_mode='stretch_width', show_name=False,
-            widgets={"kind": {"options": [], "groups": groups}}
-=======
             self.param, parameters=['kind', 'x', 'y', 'groupby', 'by'],
             sizing_mode='stretch_width', show_name=False,
             widgets={'kind': {'options': [], 'groups': groups}}
->>>>>>> 39388b88
         )
         self.param.watch(self._toggle_controls, 'kind')
         self.param.watch(self._check_y, 'y_multi')
         self.param.watch(self._check_by, 'by')
         self._populate()
-<<<<<<< HEAD
         self._control_tabs = pn.Tabs(
-=======
-        self._tabs = pn.Tabs(
->>>>>>> 39388b88
             tabs_location='left', width=425
         )
         self.statusbar = StatusBar(**statusbar_params)
@@ -540,41 +464,21 @@
             for cls, cparams in controller_params.items()
         }
         self.param.update(**self._controllers)
-<<<<<<< HEAD
-        params_to_watch = list(self.param)
-        params_to_watch.remove("code")
-        self.param.watch(self._refresh, params_to_watch)
+        self.param.watch(self._refresh, list(self.param))
         for controller in self._controllers.values():
-            controller.param.watch(self._link_refresh_plot, "refresh_plot")
-            params_to_watch = list(controller.param)
-            params_to_watch.remove("refresh_plot")
-            controller.param.watch(self._refresh, params_to_watch)
-=======
-        self.param.watch(self._plot, list(self.param))
-        for controller in self._controllers.values():
-            controller.param.watch(self._plot, list(controller.param))
-        self.statusbar.param.watch(self._plot, list(self.statusbar.param))
->>>>>>> 39388b88
+            controller.param.watch(self._refresh, list(controller.param))
+        self.statusbar.param.watch(self._refresh, list(self.statusbar.param))
         self._alert = pn.pane.Alert(
             alert_type='danger', visible=False, sizing_mode='stretch_width'
         )
         self._hv_pane = pn.pane.HoloViews(sizing_mode='stretch_width', margin=(5, 20, 5, 20))
-<<<<<<< HEAD
         self._code_pane = pn.pane.Markdown(sizing_mode='stretch_width', margin=(5, 20, 0, 20))
         self._layout = pn.Column(
             self._alert,
             pn.Row(
                 self._control_tabs,
-                pn.Tabs(("Plot", self._hv_pane), ("Code", self._code_pane)),
-                sizing_mode="stretch_width",
-=======
-        self._layout = pn.Column(
-            self._alert,
-            pn.Row(
-                self._tabs,
-                self._hv_pane,
+                pn.Tabs(('Plot', self._hv_pane), ('Code', self._code_pane)),
                 sizing_mode='stretch_width',
->>>>>>> 39388b88
             ),
             self._statusbar,
             pn.layout.HSpacer(),
@@ -582,42 +486,32 @@
         )
 
         # initialize
-<<<<<<< HEAD
-        self.param.trigger("kind")
-=======
         self.param.trigger('kind')
->>>>>>> 39388b88
 
     def _populate(self):
         """
         Populates the options of the controls based on the data type.
         """
         variables = self._converter.variables
-        indexes = getattr(self._converter, "indexes", [])
+        indexes = getattr(self._converter, 'indexes', [])
         variables_no_index = [v for v in variables if v not in indexes]
         for pname in self.param:
             if pname == 'kind':
                 continue
             p = self.param[pname]
             if isinstance(p, param.Selector):
-                if pname == "x":
+                if pname == 'x':
                     p.objects = variables
                 else:
                     p.objects = variables_no_index
 
                 # Setting the default value if not set
-                if (pname == "x" or pname == "y") and getattr(self, pname, None) is None:
+                if (pname == 'x' or pname == 'y') and getattr(self, pname, None) is None:
                     setattr(self, pname, p.objects[0])
 
     def _plot(self, *events):
-<<<<<<< HEAD
-        if not self.refresh_plot:
-            return
-
-=======
         if not self.statusbar.live_update:
             return
->>>>>>> 39388b88
         y = self.y_multi if 'y_multi' in self._controls.parameters else self.y
         if isinstance(y, list) and len(y) == 1:
             y = y[0]
@@ -630,22 +524,6 @@
             if isinstance(v, Controls):
                 kwargs.update(v.kwargs)
 
-<<<<<<< HEAD
-        if kwargs.get("geo"):
-            if "crs" not in kwargs:
-                xmax = np.max(np.abs(self.xlim()))
-                self.geographic.crs = "PlateCarree" if xmax <= 360 else "GOOGLE_MERCATOR"
-                kwargs["crs"] = self.geographic.crs
-            for key in ["crs", "projection"]:
-                crs_kwargs = kwargs.pop(f"{key}_kwargs", {})
-                kwargs[key] = instantiate_crs_str(kwargs.pop(key), **crs_kwargs)
-
-            feature_scale = kwargs.pop("feature_scale", None)
-            kwargs['features'] = {feature: feature_scale for feature in kwargs.pop("features", [])}
-        kwargs.pop('refresh_plot', None)
-
-        kwargs['min_height'] = 600
-=======
         if kwargs.get('geo'):
             if 'crs' not in kwargs:
                 xmax = np.max(np.abs(self.xlim()))
@@ -659,9 +537,8 @@
             kwargs['features'] = {feature: feature_scale for feature in kwargs.pop('features', [])}
 
         kwargs['min_height'] = 400
->>>>>>> 39388b88
         df = self._data
-        if len(df) > MAX_ROWS and not (self.kind in KINDS["stats"] or kwargs.get('rasterize') or kwargs.get('datashade')):
+        if len(df) > MAX_ROWS and not (self.kind in KINDS['stats'] or kwargs.get('rasterize') or kwargs.get('datashade')):
             df = df.sample(n=MAX_ROWS)
         self._layout.loading = True
         try:
@@ -680,24 +557,21 @@
 
     def _refresh(self, *events):
         self._plot()
-        self.code = self.plot_code()
+        with param.parameterized.discard_events(self):
+            self.code = self.plot_code()
         self._code_pane.object = f"""```python\nimport hvplot.{self._backend}\n\n{self.code}\n```"""
 
-
     @property
     def _var_name(self):
-        return "data"
+        return 'data'
 
     @property
     def _backend(self):
-        return "pandas"
-
-    def _link_refresh_plot(self, event):
-        self.refresh_plot = event.new
+        return 'pandas'
 
     @property
     def _single_y(self):
-        if self.kind in KINDS["2d"]:
+        if self.kind in KINDS['2d']:
             return True
         return False
 
@@ -709,19 +583,15 @@
         # Control high-level parameters
         visible = True
         if event and event.new in ('table', 'dataset'):
-            parameters = ['refresh_plot', 'kind', 'columns']
+            parameters = ['kind', 'columns']
             visible = False
         elif event and event.new in KINDS['2d']:
-<<<<<<< HEAD
-            parameters = ['refresh_plot', 'kind', 'x', 'y', 'by', 'groupby']
-=======
             parameters = ['kind', 'x', 'y', 'by', 'groupby']
->>>>>>> 39388b88
         elif event and event.new in ('hist', 'kde', 'density'):
             self.x = None
-            parameters = ['refresh_plot', 'kind', 'y_multi', 'by', 'groupby']
+            parameters = ['kind', 'y_multi', 'by', 'groupby']
         else:
-            parameters = ['refresh_plot', 'kind', 'x', 'y_multi', 'by', 'groupby']
+            parameters = ['kind', 'x', 'y_multi', 'by', 'groupby']
         self._controls.parameters = parameters
 
         # Control other tabs
@@ -737,11 +607,7 @@
                 }, show_name=False)),
                 ('Style', self.style),
                 ('Operations', self.operations),
-<<<<<<< HEAD
                 ('Geographic', self.geographic),
-=======
-                ('Geographic', self.geographic)
->>>>>>> 39388b88
             ]
             if event and event.new not in ('area', 'kde', 'line', 'ohlc', 'rgb', 'step'):
                 tabs.insert(5, ('Colormapping', self.colormapping))
@@ -816,7 +682,7 @@
                     settings[p] = value
         for p in self._controls.parameters:
             value = getattr(self, p)
-            if value != self.param[p].default or p == "kind":
+            if value != self.param[p].default or p == 'kind':
                 settings[p] = value
         if 'y_multi' in settings:
             settings['y'] = settings.pop('y_multi')
@@ -826,15 +692,11 @@
 
 class hvGeomExplorer(hvPlotExplorer):
 
-<<<<<<< HEAD
-    kind = param.Selector(default=None, objects=KINDS["all"])
+    kind = param.Selector(default=None, objects=KINDS['all'])
 
     @property
     def _var_name(self):
-        return "gdf"
-=======
-    kind = param.Selector(default=None, objects=KINDS['all'])
->>>>>>> 39388b88
+        return 'gdf'
 
     @property
     def _single_y(self):
@@ -858,57 +720,38 @@
 
     @property
     def _groups(self):
-<<<<<<< HEAD
-        return ["gridded", "dataframe"]
+        return ['gridded', 'dataframe']
 
 class hvGridExplorer(hvPlotExplorer):
 
-    kind = param.Selector(default="image", objects=KINDS['all'])
+    kind = param.Selector(default='image', objects=KINDS['all'])
 
     def __init__(self, ds, **params):
         import xarray as xr
-        var_name_suffix = ""
-=======
-        return ['gridded', 'dataframe']
-
-class hvGridExplorer(hvPlotExplorer):
-
-    kind = param.Selector(default='image', objects=KINDS['all'])
-
-    def __init__(self, ds, **params):
-        import xarray as xr
->>>>>>> 39388b88
+        var_name_suffix = ''
         if isinstance(ds, xr.Dataset):
             data_vars = list(ds.data_vars)
             if len(data_vars) == 1:
                 ds = ds[data_vars[0]]
-<<<<<<< HEAD
                 var_name_suffix = f"['{data_vars[0]}']"
             else:
-                ds = ds.to_array('variable').transpose(..., "variable")
+                ds = ds.to_array('variable').transpose(..., 'variable')
                 var_name_suffix = ".to_array('variable').transpose(..., 'variable')"
-        if "kind" not in params:
-            params["kind"] = "image"
+        if 'kind' not in params:
+            params['kind'] = 'image'
         self._var_name_suffix = var_name_suffix
         super().__init__(ds, **params)
 
     @property
     def _var_name(self):
         if self._var_name_suffix:
-            return f"ds{self._var_name_suffix}"
+            return f'ds{self._var_name_suffix}'
         else:
-            return "da"
+            return 'da'
 
     @property
     def _backend(self):
-        return "xarray"
-=======
-            else:
-                ds = ds.to_array('variable').transpose(..., 'variable')
-        if 'kind' not in params:
-            params['kind'] = 'image'
-        super().__init__(ds, **params)
->>>>>>> 39388b88
+        return 'xarray'
 
     @property
     def _x(self):
@@ -938,48 +781,28 @@
 
     @property
     def _groups(self):
-<<<<<<< HEAD
-        return ["gridded", "dataframe", "geom"]
-
-    def _populate(self):
-        variables = self._converter.variables
-        indexes = getattr(self._converter, "indexes", [])
-=======
         return ['gridded', 'dataframe', 'geom']
 
     def _populate(self):
         variables = self._converter.variables
         indexes = getattr(self._converter, 'indexes', [])
->>>>>>> 39388b88
         variables_no_index = [v for v in variables if v not in indexes]
         for pname in self.param:
             if pname == 'kind':
                 continue
             p = self.param[pname]
             if isinstance(p, param.Selector):
-<<<<<<< HEAD
-                if pname in ["x", "y", "groupby", "by"]:
-=======
                 if pname in ['x', 'y', 'groupby', 'by']:
->>>>>>> 39388b88
                     p.objects = indexes
                 else:
                     p.objects = variables_no_index
 
                 # Setting the default value if not set
-<<<<<<< HEAD
-                if pname == "x" and getattr(self, pname, None) is None:
-                    setattr(self, pname, p.objects[0])
-                elif pname == "y" and getattr(self, pname, None) is None:
-                    setattr(self, pname, p.objects[1])
-                elif pname == "groupby" and len(getattr(self, pname, [])) == 0 and len(p.objects) > 2:
-=======
                 if pname == 'x' and getattr(self, pname, None) is None:
                     setattr(self, pname, p.objects[0])
                 elif pname == 'y' and getattr(self, pname, None) is None:
                     setattr(self, pname, p.objects[1])
                 elif pname == 'groupby' and len(getattr(self, pname, [])) == 0 and len(p.objects) > 2:
->>>>>>> 39388b88
                     setattr(self, pname, p.objects[2:])
 
 
@@ -987,15 +810,11 @@
 
     z = param.Selector()
 
-<<<<<<< HEAD
-    kind = param.Selector(default='line', objects=KINDS["all"])
+    kind = param.Selector(default='line', objects=KINDS['all'])
 
     @property
     def _var_name(self):
-        return "df"
-=======
-    kind = param.Selector(default='line', objects=KINDS['all'])
->>>>>>> 39388b88
+        return 'df'
 
     @property
     def xcat(self):
@@ -1022,11 +841,7 @@
 
     @property
     def _groups(self):
-<<<<<<< HEAD
-        return ["dataframe"]
-=======
         return ['dataframe']
->>>>>>> 39388b88
 
     @param.depends('x')
     def xlim(self):
@@ -1038,7 +853,7 @@
             except:
                 return 0, 1
         # for dask series; else it cannot get length
-        if hasattr(values, "compute_chunk_sizes"):
+        if hasattr(values, 'compute_chunk_sizes'):
             values = values.compute_chunk_sizes()
         if values.dtype.kind in 'OSU':
             return None
