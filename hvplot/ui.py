--- conflicted
+++ resolved
@@ -469,16 +469,6 @@
         params_to_watch.remove("code")
         self.param.watch(self._plot, params_to_watch)
         for controller in self._controllers.values():
-<<<<<<< HEAD
-            controller.param.watch(self._update_refresh_plot, "refresh_plot")
-            params_to_watch = list(controller.param)
-            params_to_watch.remove("refresh_plot")
-            controller.param.watch(self._refresh, params_to_watch)
-        self._alert = pn.pane.Alert(
-            alert_type='danger', visible=False, sizing_mode='stretch_width'
-        )
-
-=======
             params_to_watch = list(controller.param)
             params_to_watch.remove("refresh_plot")
             controller.param.watch(self._plot, params_to_watch)
@@ -486,13 +476,11 @@
         self._alert = pn.pane.Alert(
             alert_type='danger', visible=False, sizing_mode='stretch_width'
         )
->>>>>>> dd1a00ec
         self._hv_pane = pn.pane.HoloViews(sizing_mode='stretch_width', margin=(5, 20, 5, 20))
         self._code_pane = pn.pane.Markdown(sizing_mode='stretch_width', margin=(5, 20, 0, 20))
         self._layout = pn.Column(
             self._alert,
             pn.Row(
-                self._tabs,
                 pn.Tabs(("Plot", self._hv_pane), ("Code", self._code_pane)),
                 sizing_mode="stretch_width",
             ),
