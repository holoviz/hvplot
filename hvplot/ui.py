--- conflicted
+++ resolved
@@ -374,12 +374,8 @@
             pn.layout.HSpacer(),
             sizing_mode='stretch_both'
         )
-<<<<<<< HEAD
         self._toggle_controls()
         self._plot()
-=======
-        self.param.trigger('kind')
->>>>>>> 84ebf353
 
     def _populate(self):
         variables = self._converter.variables
