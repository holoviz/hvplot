--- conflicted
+++ resolved
@@ -276,11 +276,7 @@
         can be selected by name or a tiles object or class can be passed,
         the default is 'Wikipedia'.""")
 
-<<<<<<< HEAD
-    @param.depends('geo', 'project', watch=True, on_init=True)
-=======
     @param.depends('geo',  watch=True, on_init=True)
->>>>>>> 5b3d4089
     def _update_crs_projection(self):
         enabled = bool(self.geo or self.project)
         self.param.crs.constant = not enabled
@@ -304,17 +300,10 @@
         self.param.projection.objects = crs_list
         if self.projection is None:
             self.projection = crs_list[0]
-<<<<<<< HEAD
 
         if self.global_extent is None:
             self.global_extent = True
 
-=======
-
-        if self.global_extent is None:
-            self.global_extent = True
-
->>>>>>> 5b3d4089
         if self.features is None:
             self.features = ["coastline"]
 
@@ -458,13 +447,9 @@
             for cls, cparams in controller_params.items()
         }
         self.param.update(**self._controllers)
-<<<<<<< HEAD
         params_to_watch = list(self.param)
         params_to_watch.remove("code")
         self.param.watch(self._plot, params_to_watch)
-=======
-        self.param.watch(self._plot, list(self.param))
->>>>>>> 5b3d4089
         for controller in self._controllers.values():
             controller.param.watch(self._plot, list(controller.param))
         self._alert = pn.pane.Alert(
@@ -473,20 +458,13 @@
         self._refresh_control = pn.widgets.Toggle(value=True, name="Auto-refresh plot", sizing_mode="stretch_width")
         self._refresh_control.param.watch(self._refresh, 'value')
         self._hv_pane = pn.pane.HoloViews(sizing_mode='stretch_width', margin=(5, 20, 5, 20))
-<<<<<<< HEAD
         self._code_pane = pn.pane.Markdown(sizing_mode='stretch_width', margin=(5, 20, 0, 20))
-=======
->>>>>>> 5b3d4089
         self._layout = pn.Column(
             self._alert,
             self._refresh_control,
             pn.Row(
                 self._tabs,
-<<<<<<< HEAD
                 pn.Tabs(("Plot", self._hv_pane), ("Code", self._code_pane)),
-=======
-                self._hv_pane,
->>>>>>> 5b3d4089
                 sizing_mode="stretch_width",
             ),
             pn.layout.HSpacer(),
@@ -535,28 +513,20 @@
         if kwargs.get("geo"):
             if "crs" not in kwargs:
                 xmax = np.max(np.abs(self.xlim()))
-<<<<<<< HEAD
-                self.crs = "PlateCarree" if xmax <= 360 else "GOOGLE_MERCATOR"
-                kwargs["crs"] = self.crs
-=======
                 self.geographic.crs = "PlateCarree" if xmax <= 360 else "GOOGLE_MERCATOR"
                 kwargs["crs"] = self.geographic.crs
->>>>>>> 5b3d4089
             for key in ["crs", "projection"]:
                 crs_kwargs = kwargs.pop(f"{key}_kwargs", {})
                 kwargs[key] = instantiate_crs_str(kwargs.pop(key), **crs_kwargs)
 
             feature_scale = kwargs.pop("feature_scale", None)
             kwargs['features'] = {feature: feature_scale for feature in kwargs.pop("features", [])}
-<<<<<<< HEAD
         else:
             # Always remove these intermediate keys from kwargs
             kwargs.pop('geo')
             kwargs.pop('crs_kwargs', {})
             kwargs.pop('projection_kwargs', {})
             kwargs.pop('feature_scale', None)
-=======
->>>>>>> 5b3d4089
 
         kwargs['min_height'] = 600
         df = self._data
@@ -577,7 +547,6 @@
         finally:
             self._layout.loading = False
 
-<<<<<<< HEAD
     def _code(self):
         self.code = self._build_code_snippet()
         self._code_pane.object = f"""```python\nimport hvplot.{self._backend}\n\n{self.code}\n```"""
@@ -594,11 +563,6 @@
     @property
     def _backend(self):
         return "pandas"
-=======
-    def _refresh(self, event):
-        if event.new:
-            self._plot()
->>>>>>> 5b3d4089
 
     @property
     def _single_y(self):
@@ -638,11 +602,7 @@
                 }, show_name=False)),
                 ('Style', self.style),
                 ('Operations', self.operations),
-<<<<<<< HEAD
                 ('Geographic', self.geographic),
-=======
-                ('Geographic', self.geographic)
->>>>>>> 5b3d4089
             ]
             if event and event.new not in ('area', 'kde', 'line', 'ohlc', 'rgb', 'step'):
                 tabs.insert(5, ('Colormapping', self.colormapping))
@@ -737,13 +697,10 @@
 class hvGeomExplorer(hvPlotExplorer):
 
     kind = param.Selector(default=None, objects=KINDS["all"])
-<<<<<<< HEAD
 
     @property
     def _var_name(self):
         return "gdf"
-=======
->>>>>>> 5b3d4089
 
     @property
     def _single_y(self):
@@ -784,7 +741,6 @@
         if "kind" not in params:
             params["kind"] = "image"
         super().__init__(ds, **params)
-<<<<<<< HEAD
 
     @property
     def _var_name(self):
@@ -793,8 +749,6 @@
     @property
     def _backend(self):
         return "xarray"
-=======
->>>>>>> 5b3d4089
 
     @property
     def _x(self):
@@ -854,13 +808,10 @@
     z = param.Selector()
 
     kind = param.Selector(default='line', objects=KINDS["all"])
-<<<<<<< HEAD
 
     @property
     def _var_name(self):
         return "df"
-=======
->>>>>>> 5b3d4089
 
     @property
     def xcat(self):
