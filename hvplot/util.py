"""
Provides utilities to convert data and projections
"""

import sys

from collections.abc import Hashable

from functools import wraps
from packaging.version import Version
from types import FunctionType

import bokeh
import numpy as np
import pandas as pd
import param
import holoviews as hv
try:
    import panel as pn
    panel_available = True
except:
    panel_available = False

hv_version = Version(hv.__version__)
bokeh_version = Version(bokeh.__version__)
bokeh3 = bokeh_version >= Version("3.0")
param2 = Version(param.__version__) >= Version("2.0rc4")
_fugue_ipython = None  # To be set to True in tests to mock ipython

def with_hv_extension(func, extension='bokeh', logo=False):
    """If hv.extension is not loaded, load before calling function"""
    @wraps(func)
    def wrapper(*args, **kwargs):
        if extension and not getattr(hv.extension, '_loaded', False):
            from . import hvplot_extension
            hvplot_extension(extension, logo=logo)
        return func(*args, **kwargs)
    return wrapper


def get_ipy():
    try:
        ip = get_ipython() # noqa
    except:
        ip = None
    return ip


def check_crs(crs):
    """
    Checks if the crs represents a valid grid, projection or ESPG string.

    (Code copied and adapted from https://github.com/fmaussion/salem)

    Examples
    --------
    >>> p = check_crs('epsg:26915 +units=m')
    >>> p.srs
    '+proj=utm +zone=15 +datum=NAD83 +units=m +no_defs'
    >>> p = check_crs('wrong')
    >>> p is None
    True

    Returns
    -------
    A valid crs if possible, otherwise None.
    """
    import pyproj

    try:
        crs_type = pyproj.crs.CRS
    except AttributeError:
        class Dummy:
            pass
        crs_type = Dummy

    if isinstance(crs, pyproj.Proj):
        out = crs
    elif isinstance(crs, crs_type):
        out = pyproj.Proj(crs.to_wkt(), preserve_units=True)
    elif isinstance(crs, dict) or isinstance(crs, str):
        if isinstance(crs, str):
            try:
                crs = pyproj.CRS.from_wkt(crs)
            except RuntimeError:
                # quick fix for https://github.com/pyproj4/pyproj/issues/345
                crs = crs.replace(' ', '').replace('+', ' +')
        try:
            out = pyproj.Proj(crs, preserve_units=True)
        except RuntimeError:
            try:
                out = pyproj.Proj(init=crs, preserve_units=True)
            except RuntimeError:
                out = None
    else:
        out = None
    return out


def proj_is_latlong(proj):
    """Shortcut function because of deprecation."""

    try:
        return proj.is_latlong()
    except AttributeError:
        return proj.crs.is_geographic


def proj_to_cartopy(proj):
    """
    Converts a pyproj.Proj to a cartopy.crs.Projection

    (Code copied from https://github.com/fmaussion/salem)

    Parameters
    ----------
    proj: pyproj.Proj
        the projection to convert
    Returns
    -------
    a cartopy.crs.Projection object
    """

    import cartopy.crs as ccrs
    try:
        from osgeo import osr
        has_gdal = True
    except ImportError:
        has_gdal = False

    input_proj = proj
    proj = check_crs(input_proj)
    if proj is None:
        raise ValueError(f"Invalid proj projection {input_proj!r}")

    srs = proj.srs
    if has_gdal:
        import warnings
        with warnings.catch_warnings():
            # Avoiding this warning could be done by setting osr.UseExceptions(),
            # except there might be a risk to break the code of users leveraging
            # GDAL on their side or through other libraries. So we just silence it.
            warnings.filterwarnings('ignore', category=FutureWarning, message=
                r'Neither osr\.UseExceptions\(\) nor osr\.DontUseExceptions\(\) has '
                r'been explicitly called\. In GDAL 4\.0, exceptions will be enabled '
                'by default'
            )
            # this is more robust, as srs could be anything (espg, etc.)
            s1 = osr.SpatialReference()
            s1.ImportFromProj4(proj.srs)
            if s1.ExportToProj4():
                srs = s1.ExportToProj4()

    km_proj = {'lon_0': 'central_longitude',
               'lat_0': 'central_latitude',
               'x_0': 'false_easting',
               'y_0': 'false_northing',
               'lat_ts': 'latitude_true_scale',
               'o_lon_p': 'central_rotated_longitude',
               'o_lat_p': 'pole_latitude',
               'k': 'scale_factor',
               'zone': 'zone',
               }
    km_globe = {'a': 'semimajor_axis',
                'b': 'semiminor_axis',
                }
    km_std = {'lat_1': 'lat_1',
              'lat_2': 'lat_2',
              }
    kw_proj = {}
    kw_globe = {}
    kw_std = {}
    for s in srs.split('+'):
        s = s.split('=')
        if len(s) != 2:
            continue
        k = s[0].strip()
        v = s[1].strip()
        try:
            v = float(v)
        except:
            pass
        if k == 'proj':
            if v == "longlat":
                cl = ccrs.PlateCarree
            elif v == 'tmerc':
                cl = ccrs.TransverseMercator
                kw_proj['approx'] = True
            elif v == 'lcc':
                cl = ccrs.LambertConformal
            elif v == 'merc':
                cl = ccrs.Mercator
            elif v == 'utm':
                cl = ccrs.UTM
            elif v == 'stere':
                cl = ccrs.Stereographic
            elif v == 'ob_tran':
                cl = ccrs.RotatedPole
            else:
                raise NotImplementedError(f'Unknown projection {v}')
        if k in km_proj:
            if k == 'zone':
                v = int(v)
            kw_proj[km_proj[k]] = v
        if k in km_globe:
            kw_globe[km_globe[k]] = v
        if k in km_std:
            kw_std[km_std[k]] = v

    globe = None
    if kw_globe:
        globe = ccrs.Globe(ellipse='sphere', **kw_globe)
    if kw_std:
        kw_proj['standard_parallels'] = (kw_std['lat_1'], kw_std['lat_2'])

    # mercatoooor
    if cl.__name__ == 'Mercator':
        kw_proj.pop('false_easting', None)
        kw_proj.pop('false_northing', None)
        if "scale_factor" in kw_proj:
            kw_proj.pop('latitude_true_scale', None)
    elif cl.__name__ == 'Stereographic':
        kw_proj.pop('scale_factor', None)
        if 'latitude_true_scale' in kw_proj:
            kw_proj['true_scale_latitude'] = kw_proj['latitude_true_scale']
            kw_proj.pop('latitude_true_scale', None)
    elif cl.__name__ == 'RotatedPole':
        if 'central_longitude' in kw_proj:
            kw_proj['pole_longitude'] = kw_proj['central_longitude'] - 180
            kw_proj.pop('central_longitude', None)
    else:
        kw_proj.pop('latitude_true_scale', None)

    try:
        return cl(globe=globe, **kw_proj)
    except TypeError:
        del kw_proj['approx']

    return cl(globe=globe, **kw_proj)


def process_crs(crs):
    """
    Parses cartopy CRS definitions defined in one of a few formats:

      1. EPSG codes:   Defined as string of the form "EPSG: {code}" or an integer
      2. proj.4 string: Defined as string of the form "{proj.4 string}"
      3. cartopy.crs.CRS instance
      3. pyproj.Proj or pyproj.CRS instance
      4. WKT string:    Defined as string of the form "{WKT string}"
      5. None defaults to crs.PlateCaree
    """
    missing = []
    try:
        import cartopy.crs as ccrs
    except ImportError:
        missing.append('cartopy')
    try:
        import geoviews as gv # noqa
    except ImportError:
        missing.append('geoviews')
    try:
        import pyproj
    except ImportError:
        missing.append('pyproj')
    if missing:
        raise ImportError(f'Geographic projection support requires: {", ".join(missing)}.')

    if crs is None:
        return ccrs.PlateCarree()
    elif isinstance(crs, ccrs.CRS):
        return crs
    elif isinstance(crs, pyproj.CRS):
        crs = crs.to_wkt()

    errors = []
    if isinstance(crs, (str, int)):  # epsg codes
        try:
            crs = pyproj.CRS.from_epsg(crs).to_wkt()
        except Exception as e:
            errors.append(e)
    if isinstance(crs, (str, pyproj.Proj)):  # proj4/wkt strings
        try:
            return proj_to_cartopy(crs)
        except Exception as e:
            errors.append(e)

    raise ValueError(
        "Projection must be defined as a EPSG code, proj4 string, "
        "WKT string, cartopy CRS, pyproj.Proj, or pyproj.CRS."
    ) from Exception(*errors)


def is_list_like(obj):
    """
    Adapted from pandas' is_list_like cython function.
    """
    return (
        # equiv: `isinstance(obj, abc.Iterable)`
        hasattr(obj, "__iter__") and not isinstance(obj, type)
        # we do not count strings/unicode/bytes as list-like
        and not isinstance(obj, (str, bytes))
        # exclude zero-dimensional numpy arrays, effectively scalars
        and not (isinstance(obj, np.ndarray) and obj.ndim == 0)
    )


def is_tabular(data):
    if check_library(data, ['dask', 'streamz', 'pandas', 'geopandas', 'cudf']):
        return True
    elif check_library(data, 'intake'):
        from intake.source.base import DataSource
        if isinstance(data, DataSource):
            return data.container == 'dataframe'
    else:
        return False

def is_series(data):
    if not check_library(data, ['dask', 'streamz', 'pandas', 'cudf']):
        return False
    elif isinstance(data, pd.Series):
        return True
    elif check_library(data, 'streamz'):
        import streamz.dataframe as sdf
        return isinstance(data, (sdf.Series, sdf.Seriess))
    elif check_library(data, 'dask'):
        import dask.dataframe as dd
        return isinstance(data, dd.Series)
    elif check_library(data, 'cudf'):
        import cudf
        return isinstance(data, cudf.Series)
    else:
        return False

def check_library(obj, library):
    if not isinstance(library, list):
        library = [library]
    return any([obj.__module__.split('.')[0].startswith(l) for l in library])

def is_cudf(data):
    if 'cudf' in sys.modules:
        from cudf import DataFrame, Series
        return isinstance(data, (DataFrame, Series))

def is_dask(data):
    if not check_library(data, 'dask'):
        return False
    import dask.dataframe as dd
    return isinstance(data, (dd.DataFrame, dd.Series))

def is_intake(data):
    if "intake" not in sys.modules:
        return False
    from intake.source.base import DataSource
    return isinstance(data, DataSource)

def is_ibis(data):
    if not check_library(data, 'ibis'):
        return False
    import ibis
    return isinstance(data, ibis.Expr)

def is_streamz(data):
    if not check_library(data, 'streamz'):
        return False
    import streamz.dataframe as sdf
    return sdf and isinstance(data, (sdf.DataFrame, sdf.Series, sdf.DataFrames, sdf.Seriess))

def is_xarray(data):
    if not check_library(data, 'xarray'):
        return False
    from xarray import DataArray, Dataset
    return isinstance(data, (DataArray, Dataset))

def is_xarray_dataarray(data):
    if not check_library(data, 'xarray'):
        return False
    from xarray import DataArray
    return isinstance(data, DataArray)


def process_intake(data, use_dask):
    if data.container not in ('dataframe', 'xarray'):
        raise NotImplementedError('Plotting interface currently only '
                                  'supports DataSource objects declaring '
                                  'a dataframe or xarray container.')
    if use_dask:
        data = data.to_dask()
    else:
        data = data.read()
    return data


def is_geodataframe(data):
    if 'spatialpandas' in sys.modules:
        import spatialpandas as spd
        if isinstance(data, spd.GeoDataFrame):
            return True
    return isinstance(data, pd.DataFrame) and hasattr(data, 'geom_type') and hasattr(data, 'geometry')


def process_xarray(data, x, y, by, groupby, use_dask, persist, gridded,
                   label, value_label, other_dims, kind=None):
    import xarray as xr
    if isinstance(data, xr.Dataset):
        dataset = data
    else:
        name = data.name or label or value_label
        dataset = data.to_dataset(name=name)

    all_vars = list(other_dims) if other_dims else []
    for var in [x, y, by, groupby]:
        if isinstance(var, list):
            all_vars.extend(var)
        elif isinstance(var, str):
            all_vars.append(var)

    if not gridded:
        not_found = [var for var in all_vars if var not in list(dataset.data_vars) + list(dataset.coords)]
        _, extra_vars, extra_coords = process_derived_datetime_xarray(dataset, not_found)
        dataset = dataset.assign_coords(**{var: dataset[var] for var in extra_coords})
        dataset = dataset.assign(**{var: dataset[var] for var in extra_vars})

    data_vars = list(dataset.data_vars)
    ignore = (by or []) + (groupby or [])
    dims = [c for c in dataset.coords if dataset[c].shape != () and c not in ignore][::-1]
    index_dims = [d for d in dims if d in dataset.indexes]

    if gridded:
        data = dataset
        if len(dims) < 2:
            dims += [dim for dim in list(data.dims)[::-1] if dim not in dims]
        if not (x or y):
            for c in dataset.coords:
                axis = dataset[c].attrs.get('axis', '')
                if axis.lower() == 'x':
                    x = c
                elif axis.lower() == 'y':
                    y = c
        if not (x or y):
            x, y = index_dims[:2] if len(index_dims) > 1 else dims[:2]
        elif x and not y:
            y = [d for d in dims if d != x][0]
        elif y and not x:
            x = [d for d in dims if d != y][0]
        if (len(dims) > 2 and kind not in ('table', 'dataset') and not groupby):
            dims = list(data.coords[x].dims) + list(data.coords[y].dims)
            groupby = [d for d in index_dims if d not in (x, y) and d not in dims and d not in other_dims]
    else:
        if use_dask:
            data = dataset.to_dask_dataframe()
            data = data.persist() if persist else data
        else:
            data = dataset.to_dataframe()
            if len(data.index.names) > 1:
                data = data.reset_index()
        if len(dims) == 0:
            dims = ['index']
        if x and not y:
            y = dims[0] if x in data_vars else data_vars
        elif y and not x:
            x = data_vars[0] if y in dims else dims[0]
        elif not x and not y:
            x, y = dims[0], data_vars

        for var in [x, y]:
            if isinstance(var, list):
                all_vars.extend(var)
            elif isinstance(var, str):
                all_vars.append(var)

        covered_dims = []
        for var in all_vars:
            if var in dataset.coords:
                covered_dims.extend(dataset[var].dims)
        leftover_dims = [dim for dim in index_dims
                         if dim not in covered_dims + all_vars]

        if groupby is None:
            groupby = [c for c in leftover_dims if c not in (by or [])]
    return data, x, y, by, groupby


def process_derived_datetime_xarray(data, not_found):
    from pandas.api.types import is_datetime64_any_dtype as isdate
    extra_vars = []
    extra_coords = []
    for var in not_found:
        if '.' in var:
            derived_from = var.split('.')[0]
            if isdate(data[derived_from]):
                if derived_from in data.coords:
                    extra_coords.append(var)
                else:
                    extra_vars.append(var)
    not_found = [var for var in not_found if var not in extra_vars + extra_coords]
    return not_found, extra_vars, extra_coords


def process_derived_datetime_pandas(data, not_found, indexes=None):
    from pandas.api.types import is_datetime64_any_dtype as isdate
    indexes = indexes or []
    extra_cols = {}
    for var in not_found:
        if '.' in var:
            parts = var.split('.')
            base_col = parts[0]
            dt_str = parts[-1]
            if base_col in data.columns:
                if isdate(data[base_col]):
                    extra_cols[var] = getattr(data[base_col].dt, dt_str)
            elif base_col == 'index':
                if isdate(data.index):
                    extra_cols[var] = getattr(data.index, dt_str)
            elif base_col in indexes:
                index = data.axes[indexes.index(base_col)]
                if isdate(index):
                    extra_cols[var] = getattr(index, dt_str)
    if extra_cols:
        data = data.assign(**extra_cols)
    not_found = [var for var in not_found if var not in extra_cols.keys()]

    return not_found, data


def process_dynamic_args(x, y, kind, **kwds):
    dynamic = {}
    arg_deps = []
    arg_names = []

    for k, v in list(kwds.items()) + [('x', x), ('y', y), ('kind', kind)]:
        if isinstance(v, param.Parameter):
            dynamic[k] = v
        elif panel_available and isinstance(v, pn.widgets.Widget):
            if Version(pn.__version__) < Version('0.6.4'):
                dynamic[k] = v.param.value
            else:
                dynamic[k] = v

    for k, v in kwds.items():
        if k not in dynamic and isinstance(v, FunctionType) and hasattr(v, '_dinfo'):
            deps = v._dinfo['dependencies']
            arg_deps += list(deps)
            arg_names += list(k) * len(deps)

    return dynamic, arg_deps, arg_names


def filter_opts(eltype, options, backend='bokeh'):
    opts = getattr(hv.Store.options(backend), eltype)
    allowed = [k for g in opts.groups.values()
               for k in list(g.allowed_keywords)]
    opts = {k: v for k, v in options.items() if k in allowed}
    return opts


def _flatten(line):
    """
    Flatten an arbitrarily nested sequence.

    Inspired by: pd.core.common.flatten

    Parameters
    ----------
    line : sequence
        The sequence to flatten

    Notes
    -----
    This only flattens list, tuple, and dict sequences.

    Returns
    -------
    flattened : generator
    """

    for element in line:
        if any(isinstance(element, tp) for tp in (list, tuple, dict)):
            yield from _flatten(element)
        else:
            yield element


def _convert_col_names_to_str(data):
    """
    Convert column names to string.
    """
    # There's no generic way to rename columns across tabular object types.
    # `columns` could refer to anything else on the object, e.g. a dim
    # on an xarray DataArray. So this may need to be stricter.
    if not hasattr(data, 'columns') or not hasattr(data, 'rename'):
        return data
    renamed = {
        c: str(c)
        for c in data.columns
        if not isinstance(c, str) and isinstance(c, Hashable)
    }
    if renamed:
        data = data.rename(columns=renamed)
    return data


def instantiate_crs_str(crs_str: str, **kwargs):
    """
    Instantiate a cartopy.crs.Projection from a string.
    """
    import cartopy.crs as ccrs
<<<<<<< HEAD
    if crs_str.upper() == "GOOGLE_MERCATOR":
=======
    if crs_str.upper() == 'GOOGLE_MERCATOR':
>>>>>>> 39388b88
        return ccrs.GOOGLE_MERCATOR
    return getattr(ccrs, crs_str)(**kwargs)<|MERGE_RESOLUTION|>--- conflicted
+++ resolved
@@ -605,10 +605,6 @@
     Instantiate a cartopy.crs.Projection from a string.
     """
     import cartopy.crs as ccrs
-<<<<<<< HEAD
-    if crs_str.upper() == "GOOGLE_MERCATOR":
-=======
     if crs_str.upper() == 'GOOGLE_MERCATOR':
->>>>>>> 39388b88
         return ccrs.GOOGLE_MERCATOR
     return getattr(ccrs, crs_str)(**kwargs)