--- conflicted
+++ resolved
@@ -21,17 +21,10 @@
 
 stages:
   - test
-<<<<<<< HEAD
   - name: website_dev
     if: (tag =~ ^v(\d+|\.)+[a-z]\d+$) OR (tag = website_dev) OR (commit_message =~ /^.*(website_dev).*$/) 
   - name: website_release
     if: (tag =~ ^v(\d+|\.)+[^a-z]\d+$) OR (tag = website) OR (commit_message =~ /^.*(website_release).*$/)
-=======
-  - name: docs
-    if: tag =~ ^v(\d+|\.)*[^a-z]\d*$ OR tag = website
-  - name: docs_dev
-    if: tag =~ ^v(\d+|\.)+([a-z]|rc)\d+$ OR tag = website_dev OR commit_message =~ /^.*(website_dev).*$/
->>>>>>> 35481575
   - name: dev_package
     if: tag =~ ^v(\d+|\.)+([a-z]|rc)\d+$
   - name: package
@@ -88,13 +81,8 @@
 
     - &doc_build
       <<: *default
-<<<<<<< HEAD
       stage: website_release
       env: DESC="docs" HV_DOC_HTML="true" CHANS=$CHANS_REL
-=======
-      stage: docs
-      env: DESC="docs" HV_DOC_HTML="true" CHANS=$CHANS_DEV
->>>>>>> 35481575
       install:
         - doit env_create $CHANS --python=$PYTHON_VERSION
         - source activate test-environment
