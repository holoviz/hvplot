{
 "cells": [
  {
   "cell_type": "code",
   "execution_count": null,
   "metadata": {},
   "outputs": [],
   "source": [
    "import pandas as pd\n",
    "import hvplot.pandas  # noqa"
   ]
  },
  {
   "cell_type": "markdown",
   "metadata": {},
   "source": [
    "## Introduction\n",
    "\n",
    "A `bar` plot represents **categorical data** with rectangular bars with heights proportional to the **numerical values** that they represent.\n",
    "The x-axis represents the categories and the y axis represents the numerical value scale.\n",
    "The bars are of equal width which allows for instant comparison of data."
   ]
  },
  {
   "cell_type": "code",
   "execution_count": null,
   "metadata": {},
   "outputs": [],
   "source": [
    "pd.DataFrame({\n",
    "    \"framework\": [\"hvPlot\", \"HoloViews\", \"Panel\"], \n",
    "    \"stars\": [700, 2400, 2600]\n",
    "}).hvplot.bar(x=\"framework\", y=\"stars\", color=\"gold\", title=\"Bar Plot of Github Stars\", ylabel=\"⭐\")"
   ]
  },
  {
   "cell_type": "markdown",
   "metadata": {},
   "source": [
    "## Data\n",
    "\n",
<<<<<<< HEAD
    "table = df.groupby('yr').mean(numeric_only=True)\n",
    "table.head()"
=======
    "Let's import some data."
   ]
  },
  {
   "cell_type": "code",
   "execution_count": null,
   "metadata": {},
   "outputs": [],
   "source": [
    "from bokeh.sampledata.autompg import autompg_clean as autompg\n",
    "\n",
    "autompg.head()"
   ]
  },
  {
   "cell_type": "markdown",
   "metadata": {},
   "source": [
    "We define *long form data*, i.e. one row per `yr` categorical value."
>>>>>>> 6d0d8592
   ]
  },
  {
   "cell_type": "code",
   "execution_count": null,
   "metadata": {},
   "outputs": [],
   "source": [
    "autompg_long_form = autompg.groupby(\"yr\").mean(numeric_only=True).reset_index()\n",
    "autompg_long_form.head()"
   ]
  },
  {
   "cell_type": "markdown",
   "metadata": {},
   "source": [
    " We define a dataset with a *multi index* representing multiple categories"
   ]
  },
  {
   "cell_type": "code",
   "execution_count": null,
   "metadata": {},
   "outputs": [],
   "source": [
<<<<<<< HEAD
    "table = df.groupby(['yr', 'origin']).mean(numeric_only=True)\n",
    "table.head()"
=======
    "autompg_multi_index = autompg.query(\"yr<=80\").groupby(['yr', 'origin']).mean(numeric_only=True)\n",
    "autompg_multi_index.head()"
>>>>>>> 6d0d8592
   ]
  },
  {
   "cell_type": "markdown",
   "metadata": {},
   "source": [
    "We define *wide form data*, i.e. multiple columns representing a category like `origin`."
   ]
  },
  {
   "cell_type": "code",
   "execution_count": null,
   "metadata": {},
   "outputs": [],
   "source": [
    "autompg_wide = autompg_multi_index.reset_index().pivot(index='yr', columns='origin', values='mpg')\n",
    "autompg_wide.head()"
   ]
  },
  {
   "cell_type": "markdown",
   "metadata": {},
   "source": [
    "## Basic Bar Plots\n",
    "\n",
    "You can plot **long form data** if you specify the categorical x-value using the `x` argument and the numerical y-value using the `y-argument`."
   ]
  },
  {
   "cell_type": "code",
   "execution_count": null,
   "metadata": {},
   "outputs": [],
   "source": [
    "autompg_long_form.hvplot.bar(x=\"yr\", y=\"mpg\", width=1000)"
   ]
  },
  {
   "cell_type": "markdown",
   "metadata": {},
   "source": [
    "If you don't specify the `x` argument, then the index will be used."
   ]
  },
  {
   "cell_type": "code",
   "execution_count": null,
   "metadata": {},
   "outputs": [],
   "source": [
    "autompg_long_form.hvplot.bar(y=\"mpg\", width=1000)"
   ]
  },
  {
   "cell_type": "markdown",
   "metadata": {},
   "source": [
    "When the index is a `MultiIndex`, the x-axis represents the multiple categories included in the index, the outer index level being displayed as the outer category."
   ]
  },
  {
   "cell_type": "code",
   "execution_count": null,
   "metadata": {},
   "outputs": [],
   "source": [
    "autompg_multi_index.hvplot.bar(width=1000, rot=90)"
   ]
  },
  {
   "cell_type": "markdown",
   "metadata": {},
   "source": [
    "You can instead stack on the y-axis the values of the nested index/category, *origin* in this example, by setting `stacked` to `True`."
   ]
  },
  {
   "cell_type": "code",
   "execution_count": null,
   "metadata": {},
   "outputs": [],
   "source": [
    "autompg_multi_index.hvplot.bar(stacked=True, width=1000, legend=\"top_left\", height=500)"
   ]
  },
  {
   "cell_type": "markdown",
   "metadata": {},
   "source": [
    "To plot multiple categories on the x-axis when the data is **wide form**, you need to provide a list of columns to `y`."
   ]
  },
  {
   "cell_type": "code",
   "execution_count": null,
   "metadata": {},
   "outputs": [],
   "source": [
    "autompg_wide.hvplot.bar(y=['Asia', 'Europe', 'North America'], width=1000, ylabel=\"mpg\", rot=90)"
   ]
  },
  {
   "cell_type": "markdown",
   "metadata": {},
   "source": [
    "And you may also stack the values of the *wide form* data."
   ]
  },
  {
   "cell_type": "code",
   "execution_count": null,
   "metadata": {},
   "outputs": [],
   "source": [
    "autompg_wide.hvplot.bar(y=['Asia', 'Europe', 'North America'], ylabel=\"mpg\", stacked=True, width=1000, legend=\"top_left\", height=500)"
   ]
  },
  {
   "cell_type": "markdown",
   "metadata": {},
   "source": [
    "## Colorful Bar Plots\n",
    "\n",
    "You can control the `bar` color using the `color` argument. It accepts the name of a column, the name of a color or a list of colors.\n",
    "\n",
    "Here is an example using a single named color."
   ]
  },
  {
   "cell_type": "code",
   "execution_count": null,
   "metadata": {},
   "outputs": [],
   "source": [
    "autompg_long_form.hvplot.bar(x=\"yr\", y=\"mpg\", color=\"teal\", width=1000)"
   ]
  },
  {
   "cell_type": "markdown",
   "metadata": {},
   "source": [
    "Here is an example using a list of colors."
   ]
  },
  {
   "cell_type": "code",
   "execution_count": null,
   "metadata": {},
   "outputs": [],
   "source": [
    "autompg_wide.hvplot.bar(y=['Asia', 'Europe', 'North America'], width=1000, ylabel=\"mpg\", color=[\"#ba2649\", \"#ffa7ca\", \"#1a6b54\"], rot=90)"
   ]
  },
  {
   "cell_type": "markdown",
   "metadata": {},
   "source": [
    "Here is an example using the name of a column."
   ]
  },
  {
   "cell_type": "code",
   "execution_count": null,
   "metadata": {},
   "outputs": [],
   "source": [
    "autompg_long_form.hvplot.bar(y='mpg', color=\"weight\", colorbar=True, clabel=\"Weight\", cmap=\"bmy\", width=1000)"
   ]
  }
 ],
 "metadata": {
  "kernelspec": {
   "display_name": "Python 3 (ipykernel)",
   "language": "python",
   "name": "python3"
  },
  "language_info": {
   "codemirror_mode": {
    "name": "ipython",
    "version": 3
   },
   "file_extension": ".py",
   "mimetype": "text/x-python",
   "name": "python",
   "nbconvert_exporter": "python",
   "pygments_lexer": "ipython3",
   "version": "3.10.8"
  }
 },
 "nbformat": 4,
 "nbformat_minor": 4
}<|MERGE_RESOLUTION|>--- conflicted
+++ resolved
@@ -39,10 +39,6 @@
    "source": [
     "## Data\n",
     "\n",
-<<<<<<< HEAD
-    "table = df.groupby('yr').mean(numeric_only=True)\n",
-    "table.head()"
-=======
     "Let's import some data."
    ]
   },
@@ -62,7 +58,6 @@
    "metadata": {},
    "source": [
     "We define *long form data*, i.e. one row per `yr` categorical value."
->>>>>>> 6d0d8592
    ]
   },
   {
@@ -88,13 +83,8 @@
    "metadata": {},
    "outputs": [],
    "source": [
-<<<<<<< HEAD
-    "table = df.groupby(['yr', 'origin']).mean(numeric_only=True)\n",
-    "table.head()"
-=======
     "autompg_multi_index = autompg.query(\"yr<=80\").groupby(['yr', 'origin']).mean(numeric_only=True)\n",
     "autompg_multi_index.head()"
->>>>>>> 6d0d8592
    ]
   },
   {
@@ -266,22 +256,9 @@
   }
  ],
  "metadata": {
-  "kernelspec": {
-   "display_name": "Python 3 (ipykernel)",
-   "language": "python",
-   "name": "python3"
-  },
   "language_info": {
-   "codemirror_mode": {
-    "name": "ipython",
-    "version": 3
-   },
-   "file_extension": ".py",
-   "mimetype": "text/x-python",
    "name": "python",
-   "nbconvert_exporter": "python",
-   "pygments_lexer": "ipython3",
-   "version": "3.10.8"
+   "pygments_lexer": "ipython3"
   }
  },
  "nbformat": 4,
