--- conflicted
+++ resolved
@@ -9,11 +9,7 @@
     "import hvplot.pandas  # noqa: F401\n",
     "\n",
     "import xarray as xr\n",
-<<<<<<< HEAD
     "from bokeh.sampledata.penguins import data as df"
-=======
-    "from bokeh.sampledata.penguins import data as df\n"
->>>>>>> 39388b88
    ]
   },
   {
@@ -22,11 +18,7 @@
    "metadata": {},
    "source": [
     "<div class=\"alert alert-info\" role=\"info\">\n",
-<<<<<<< HEAD
-    "    The Explorer has been added to hvPlot in version <code>0.8.0</code>, and improved and documented in version <code>0.8.1</code> and <code>0.8.5</code>. It does not yet support all the data structures supported by hvPlot. Please report any issue or feature request <a href='https://github.com/holoviz/hvplot/'>on GitHub</a>.\n",
-=======
     "    The Explorer has been added to hvPlot in version <code>0.8.0</code>, and improved and documented in version <code>0.8.1</code> and <code>0.9.0</code>. It does not yet support all the data structures supported by hvPlot. Please report any issue or feature request <a href='https://github.com/holoviz/hvplot/'>on GitHub</a>.\n",
->>>>>>> 39388b88
     "</div>"
    ]
   },
@@ -81,11 +73,7 @@
    "outputs": [],
    "source": [
     "hvexplorer.param.update(kind='scatter', x='bill_length_mm', y_multi=['bill_depth_mm'], by=['species'])\n",
-<<<<<<< HEAD
     "hvexplorer.labels.title = 'Penguins Scatter'"
-=======
-    "hvexplorer.labels.title = 'Penguins Scatter'\n"
->>>>>>> 39388b88
    ]
   },
   {
