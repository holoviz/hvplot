--- conflicted
+++ resolved
@@ -41,13 +41,8 @@
    "metadata": {},
    "outputs": [],
    "source": [
-<<<<<<< HEAD
     "hvexplorer = df.hvplot.explorer()\n",
     "hvexplorer"
-=======
-    "hvexplorer = hvplot.explorer(df)\n",
-    "hvexplorer\n"
->>>>>>> 2abfb28f
    ]
   },
   {
