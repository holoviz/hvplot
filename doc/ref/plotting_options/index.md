--- conflicted
+++ resolved
@@ -110,11 +110,8 @@
 
 All Options <self>
 Data Options <data>
-<<<<<<< HEAD
+Styling Options <styling>
 Interactivity Options <interactivity>
-=======
-Styling Options <styling>
->>>>>>> 3bf5bae0
 Grid And Legend Options <grid_legend>
 Size And Layout Options <size_layout>
 ```