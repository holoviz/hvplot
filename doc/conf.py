import param

param.parameterized.docstring_signature = False
param.parameterized.docstring_describe_params = False

from nbsite.shared_conf import *

project = 'hvPlot'
authors = 'HoloViz developers'
<<<<<<< HEAD
copyright = '2018-2022 ' + authors
description = 'A high-level plotting API for the PyData ecosystem built on HoloViews'

import hvplot
version = release = base_version(hvplot.__version__)

=======
copyright_years['start_year'] = '2016'
copyright = copyright_fmt.format(**copyright_years)
description = 'A high-level plotting API for the PyData ecosystem built on HoloViews'

import hvplot
version = release  = base_version(hvplot.__version__)
>>>>>>> fa26122e
nbbuild_cell_timeout = 600

html_static_path += ['_static']
templates_path += ['_templates']

html_css_files = [
    'nbsite.css',
    'custom.css'
]

html_theme_options.update({
    "github_url": "https://github.com/holoviz/hvplot",
    "icon_links": [
        {
            "name": "Twitter",
            "url": "https://twitter.com/HoloViews",
            "icon": "fab fa-twitter-square",
        },
        {
            "name": "Discourse",
            "url": "https://discourse.holoviz.org/c/hvplot",
            "icon": "fab fa-discourse",
        },
    ],
<<<<<<< HEAD
    "footer_items": [
        "copyright",
        "last-updated",
    ],
    "google_analytics_id": "UA-154795830-5",
}
=======
    "google_analytics_id": "UA-154795830-5",
})
>>>>>>> fa26122e

html_theme = "pydata_sphinx_theme"
html_logo = "_static/logo_horizontal.svg"
html_favicon = "_static/favicon.ico"

extensions += [
    'nbsite.gallery',
    'sphinx_copybutton',
]

nbsite_gallery_conf = {
    'github_org': 'holoviz',
    'github_project': 'hvplot',
    'galleries': {
        'reference': {
            'title': 'Reference Gallery',
            'intro': (
                'Incomplete Reference Gallery containing some small '
                'examples of different plot types.'),
            'sections': [
                'pandas',
                'geopandas',
                'xarray',
            ]
        }
    },
}

<<<<<<< HEAD
# Override the Sphinx default title that appends `documentation`
html_title = f'{project} v{version}'
# Format of the last updated section in the footer
html_last_updated_fmt = '%Y-%m-%d'
=======
html_context.update({
    "last_release": f"v{release}",
    "github_user": "holoviz",
    "github_repo": "panel",
})
>>>>>>> fa26122e
<|MERGE_RESOLUTION|>--- conflicted
+++ resolved
@@ -7,21 +7,12 @@
 
 project = 'hvPlot'
 authors = 'HoloViz developers'
-<<<<<<< HEAD
-copyright = '2018-2022 ' + authors
-description = 'A high-level plotting API for the PyData ecosystem built on HoloViews'
-
-import hvplot
-version = release = base_version(hvplot.__version__)
-
-=======
 copyright_years['start_year'] = '2016'
 copyright = copyright_fmt.format(**copyright_years)
 description = 'A high-level plotting API for the PyData ecosystem built on HoloViews'
 
 import hvplot
 version = release  = base_version(hvplot.__version__)
->>>>>>> fa26122e
 nbbuild_cell_timeout = 600
 
 html_static_path += ['_static']
@@ -46,17 +37,8 @@
             "icon": "fab fa-discourse",
         },
     ],
-<<<<<<< HEAD
-    "footer_items": [
-        "copyright",
-        "last-updated",
-    ],
-    "google_analytics_id": "UA-154795830-5",
-}
-=======
     "google_analytics_id": "UA-154795830-5",
 })
->>>>>>> fa26122e
 
 html_theme = "pydata_sphinx_theme"
 html_logo = "_static/logo_horizontal.svg"
@@ -85,15 +67,8 @@
     },
 }
 
-<<<<<<< HEAD
-# Override the Sphinx default title that appends `documentation`
-html_title = f'{project} v{version}'
-# Format of the last updated section in the footer
-html_last_updated_fmt = '%Y-%m-%d'
-=======
 html_context.update({
     "last_release": f"v{release}",
     "github_user": "holoviz",
     "github_repo": "panel",
-})
->>>>>>> fa26122e
+})