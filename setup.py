import json
import os
import sys
import shutil

from setuptools import setup, find_packages

import pyct.build

def get_setup_version(reponame):
    """
    Helper to get the current version from either git describe or the
    .version file (if available).
    """
    basepath = os.path.split(__file__)[0]
    version_file_path = os.path.join(basepath, reponame, '.version')
    try:
        from param import version
    except:
        version = None
    if version is not None:
        return version.Version.setup_version(basepath, reponame, archive_commit="$Format:%h$")
    else:
        print("WARNING: param>=1.6.0 unavailable. If you are installing a package, this warning can safely be ignored. If you are creating a package or otherwise operating in a git repository, you should install param>=1.6.0.")
        return json.load(open(version_file_path))['version_string']


########## dependencies ##########

install_requires = [
    'bokeh >=1.0.0',
    'colorcet >=2',
    'holoviews >=1.11.0',
    'pandas',
    'numpy>=1.15',
    'packaging',
]

_examples = [
    'geoviews >=1.6.0',
    'numba >=0.51.0',
    'geopandas >=0.9.0',
    'xarray >=0.18.2',
    'networkx >=2.6.3',
    'streamz >=0.3.0',
    'intake >=0.6.5',
    'intake-parquet >=0.2.3',
    'intake-xarray >=0.5.0',
    'dask >=2021.3.0',
    'datashader >=0.6.5',
    'notebook >=5.4',
    'rasterio >=1.2.6',
    'cartopy >= 0.18.0',
    'pyproj >=3.0.1',
    's3fs >=2022.1.0',
    'scipy >=1.5.3',
    'pillow >=8.2.0',
    'selenium >=3.141.0',
    'spatialpandas >=0.4.3',
    'scikit-image >=0.17.2',
    'python-snappy >=0.6.0',
    'pooch >=1.6.0',
    'fiona >=1.8.18',
    # Extra dependency of cartopy on Python 3.6 only
    'pyepsg >=0.4.0',
    'matplotlib',
    'plotly',
]

_examples_extra = _examples + [
    'pygraphviz',
]

extras_require = {
    'tests': [
        'codecov',
        'flake8',
        'parameterized',
        'pytest',
        'pytest-cov',
<<<<<<< HEAD
        'numpy >=1.7',
        'nbqa==1.2.3',
        'nbval',
=======
        'nbsmoke >=0.2.0',
        'numpy >=1.7',
        'matplotlib',
        'plotly',
        'xarray',
        'pooch',
        'scipy',
>>>>>>> 04f6dae1
    ],
    'examples': _examples,
    'examples_extra': _examples_extra,
    'doc': _examples_extra + [
        'nbsite >=0.7.1',
        'pydata-sphinx-theme',
        'sphinx-copybutton',
    ]
}

# until pyproject.toml/equivalent is widely supported (setup_requires
# doesn't work well with pip)
extras_require['build'] = [
    'param >=1.6.1',
    'pyct >=0.4.4',
    'setuptools' # should make this pip now
]

extras_require['all'] = sorted(set(sum(extras_require.values(), [])))

########## metadata for setuptools ##########

setup_args = dict(
    name='hvplot',
    version=get_setup_version("hvplot"),
    description='A high-level plotting API for the PyData ecosystem built on HoloViews.',
    long_description=open("README.md").read(),
    long_description_content_type="text/markdown",
    author= "Philipp Rudiger",
    author_email= "developers@pyviz.org",
    maintainer="HoloViz developers",
    maintainer_email="developers@pyviz.org",
    packages=find_packages(),
    include_package_data=True,
    platforms=['Windows', 'Mac OS X', 'Linux'],
    license='BSD',
    url='https://hvplot.pyviz.org',
    classifiers = [
        "License :: OSI Approved :: BSD License",
        "Development Status :: 5 - Production/Stable",
        "Programming Language :: Python :: 3.6",
        "Programming Language :: Python :: 3.7",
        "Programming Language :: Python :: 3.8",
        "Programming Language :: Python :: 3.9",
        "Programming Language :: Python :: 3.10",
        "Operating System :: OS Independent",
        "Intended Audience :: Science/Research",
        "Intended Audience :: Developers",
        "Natural Language :: English",
        "Topic :: Scientific/Engineering",
        "Topic :: Software Development :: Libraries"],
    python_requires=">=3.6",
    install_requires=install_requires,
    extras_require=extras_require,
    tests_require=extras_require['tests'],
    entry_points={
        'console_scripts': [],
        'pandas_plotting_backends': [
            'holoviews = hvplot:plotting',
        ],
    },
)


if __name__ == '__main__':
    example_path = os.path.join(os.path.dirname(os.path.abspath(__file__)),
                                'hvplot','examples')

    if 'develop' not in sys.argv and 'egg_info' not in sys.argv:
        pyct.build.examples(example_path, __file__, force=True)

    setup(**setup_args)

    if os.path.isdir(example_path):
        shutil.rmtree(example_path)<|MERGE_RESOLUTION|>--- conflicted
+++ resolved
@@ -78,19 +78,14 @@
         'parameterized',
         'pytest',
         'pytest-cov',
-<<<<<<< HEAD
         'numpy >=1.7',
         'nbqa==1.2.3',
         'nbval',
-=======
-        'nbsmoke >=0.2.0',
-        'numpy >=1.7',
         'matplotlib',
         'plotly',
         'xarray',
         'pooch',
         'scipy',
->>>>>>> 04f6dae1
     ],
     'examples': _examples,
     'examples_extra': _examples_extra,
