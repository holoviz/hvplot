name: tests
on:
  push:
    branches:
      - master
  pull_request:
    branches:
    - '*'

jobs:
  test_suite:
    name: Pytest on ${{ matrix.os }} with Python ${{ matrix.python-version }}
    runs-on: ${{ matrix.os }}
    strategy:
      fail-fast: false
      matrix:
<<<<<<< HEAD
        os: ['ubuntu-latest', 'macos-latest', 'windows-latest']
        python-version: [2.7, 3.6, 3.7, 3.8, 3.9]
        exclude:
          - os: windows-latest
            python-version: 2.7
          - os: macos-latest
            python-version: 2.7
    timeout-minutes: 90
=======
        os: ['ubuntu-latest', 'windows-latest']
        python-version: [3.7]
    timeout-minutes: 60
>>>>>>> 422e38fa
    defaults:
      run:
        shell: bash -l {0} 
    env:
      DESC: "Python ${{ matrix.python-version }} tests"
      GITHUB_TOKEN: ${{ secrets.GITHUB_TOKEN }}
      PYCTDEV_SELF_CHANNEL: "pyviz/label/dev"
    steps:
      - uses: actions/checkout@v2
        with:
          fetch-depth: "100"
      - uses: actions/setup-python@v2
        with:
          python-version: ${{ matrix.python-version }}
      - uses: conda-incubator/setup-miniconda@v2
        with:
          auto-update-conda: true
          miniconda-version: "latest"
          channel-priority: strict
          channels: pyviz/label/dev,conda-forge,nodefaults
      - name: Fetch unshallow
        run: git fetch --prune --tags --unshallow
      - name: conda setup
        run: |
<<<<<<< HEAD
          conda install "pyctdev>=0.5"
          doit env_create --python=${{ matrix.python-version }}
      - name: doit develop_install py2
        if: startsWith(matrix.python-version, 2.)
        run: |
          eval "$(conda shell.bash hook)"
          conda activate test-environment
          conda list
          doit develop_install -o tests
      - name: Handling the decorator package on ubuntu and python 2.7
        if: matrix.os == 'ubuntu-latest' && startsWith(matrix.python-version, 2.)
        run: |
          eval "$(conda shell.bash hook)"
          conda activate test-environment
          conda install 'decorator=4.4.2'
      - name: doit develop_install py3
        if: startsWith(matrix.python-version, 3.) && matrix.python-version != '3.6'
        run: |
          eval "$(conda shell.bash hook)"
          conda activate test-environment
          conda list
          doit develop_install -o examples -o tests
      - name: doit develop_install py36
        if: matrix.python-version == '3.6'
=======
          conda config --set always_yes True
          conda install -c pyviz "pyctdev>=0.5"
          doit ecosystem_setup
          conda install nodejs
          doit env_create ${{ env.CHANS_DEV}} --python=${{ matrix.python-version }}
      - name: doit develop_install py3
>>>>>>> 422e38fa
        run: |
          eval "$(conda shell.bash hook)"
          conda activate test-environment
          conda list
          conda install "pip <22"
          doit develop_install -o tests
          # Pin panel on Python 3.6 because one or more dev releases on the 0.13.* series
          # can be installed on Python 3.6 but are actually not compatible with Python 3.6
          # Panel 0.13 will support Python >= 3.7 only so the pin here can stay indefinitely.
          conda install "panel=0.12"
      - name: pygraphviz
        if: (contains(matrix.os, 'ubuntu') || contains(matrix.os, 'macos'))  && matrix.python-version != '3.6'
        run: |
          eval "$(conda shell.bash hook)"
          conda activate test-environment
          conda install pygraphviz
      - name: doit env_capture
        run: |
          eval "$(conda shell.bash hook)"
          conda activate test-environment
          doit env_capture
      - name: doit test_flakes
        run: |
          eval "$(conda shell.bash hook)"
          conda activate test-environment
          doit test_flakes
      - name: doit test_unit
        run: |
          eval "$(conda shell.bash hook)"
          conda activate test-environment
          doit test_unit
      - name: test examples ubuntu
<<<<<<< HEAD
        if: (contains(matrix.os, 'ubuntu') || contains(matrix.os, 'macos')  ) && startsWith(matrix.python-version, 3.) && matrix.python-version != '3.6'
=======
        if: contains(matrix.os, 'ubuntu')
>>>>>>> 422e38fa
        run: |
          eval "$(conda shell.bash hook)"
          conda activate test-environment
          bokeh sampledata
          doit test_examples_extra
      - name: test examples windows
        if: contains(matrix.os, 'windows') && matrix.python-version != '3.6'
        run: |
          eval "$(conda shell.bash hook)"
          conda activate test-environment
          bokeh sampledata
          doit test_examples
      - name: codecov
<<<<<<< HEAD
        if: startsWith(matrix.python-version, 3.)
=======
        env:
          github-token: ${{ secrets.GITHUB_TOKEN }}
>>>>>>> 422e38fa
        run: |
          eval "$(conda shell.bash hook)"
          conda activate test-environment
          codecov<|MERGE_RESOLUTION|>--- conflicted
+++ resolved
@@ -14,20 +14,9 @@
     strategy:
       fail-fast: false
       matrix:
-<<<<<<< HEAD
         os: ['ubuntu-latest', 'macos-latest', 'windows-latest']
-        python-version: [2.7, 3.6, 3.7, 3.8, 3.9]
-        exclude:
-          - os: windows-latest
-            python-version: 2.7
-          - os: macos-latest
-            python-version: 2.7
-    timeout-minutes: 90
-=======
-        os: ['ubuntu-latest', 'windows-latest']
-        python-version: [3.7]
+        python-version: [3.6, 3.7, 3.8, 3.9]
     timeout-minutes: 60
->>>>>>> 422e38fa
     defaults:
       run:
         shell: bash -l {0} 
@@ -52,24 +41,10 @@
         run: git fetch --prune --tags --unshallow
       - name: conda setup
         run: |
-<<<<<<< HEAD
           conda install "pyctdev>=0.5"
           doit env_create --python=${{ matrix.python-version }}
-      - name: doit develop_install py2
-        if: startsWith(matrix.python-version, 2.)
-        run: |
-          eval "$(conda shell.bash hook)"
-          conda activate test-environment
-          conda list
-          doit develop_install -o tests
-      - name: Handling the decorator package on ubuntu and python 2.7
-        if: matrix.os == 'ubuntu-latest' && startsWith(matrix.python-version, 2.)
-        run: |
-          eval "$(conda shell.bash hook)"
-          conda activate test-environment
-          conda install 'decorator=4.4.2'
       - name: doit develop_install py3
-        if: startsWith(matrix.python-version, 3.) && matrix.python-version != '3.6'
+        if: matrix.python-version != '3.6'
         run: |
           eval "$(conda shell.bash hook)"
           conda activate test-environment
@@ -77,14 +52,6 @@
           doit develop_install -o examples -o tests
       - name: doit develop_install py36
         if: matrix.python-version == '3.6'
-=======
-          conda config --set always_yes True
-          conda install -c pyviz "pyctdev>=0.5"
-          doit ecosystem_setup
-          conda install nodejs
-          doit env_create ${{ env.CHANS_DEV}} --python=${{ matrix.python-version }}
-      - name: doit develop_install py3
->>>>>>> 422e38fa
         run: |
           eval "$(conda shell.bash hook)"
           conda activate test-environment
@@ -96,7 +63,7 @@
           # Panel 0.13 will support Python >= 3.7 only so the pin here can stay indefinitely.
           conda install "panel=0.12"
       - name: pygraphviz
-        if: (contains(matrix.os, 'ubuntu') || contains(matrix.os, 'macos'))  && matrix.python-version != '3.6'
+        if: (contains(matrix.os, 'ubuntu') || contains(matrix.os, 'macos')) && matrix.python-version != '3.6'
         run: |
           eval "$(conda shell.bash hook)"
           conda activate test-environment
@@ -117,11 +84,7 @@
           conda activate test-environment
           doit test_unit
       - name: test examples ubuntu
-<<<<<<< HEAD
-        if: (contains(matrix.os, 'ubuntu') || contains(matrix.os, 'macos')  ) && startsWith(matrix.python-version, 3.) && matrix.python-version != '3.6'
-=======
-        if: contains(matrix.os, 'ubuntu')
->>>>>>> 422e38fa
+        if: (contains(matrix.os, 'ubuntu') || contains(matrix.os, 'macos')) && matrix.python-version != '3.6'
         run: |
           eval "$(conda shell.bash hook)"
           conda activate test-environment
@@ -135,12 +98,7 @@
           bokeh sampledata
           doit test_examples
       - name: codecov
-<<<<<<< HEAD
         if: startsWith(matrix.python-version, 3.)
-=======
-        env:
-          github-token: ${{ secrets.GITHUB_TOKEN }}
->>>>>>> 422e38fa
         run: |
           eval "$(conda shell.bash hook)"
           conda activate test-environment
